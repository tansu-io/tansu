--- conflicted
+++ resolved
@@ -12,13 +12,9 @@
 // See the License for the specific language governing permissions and
 // limitations under the License.
 
-<<<<<<< HEAD
 use std::time::Duration;
 
-use crate::{EnvVarExp, Error, Result};
-=======
 use crate::{EnvVarExp, Result};
->>>>>>> 60b548e1
 
 use super::DEFAULT_BROKER;
 use clap::{Parser, Subcommand};
@@ -144,23 +140,16 @@
             .otlp_endpoint_url
             .map(|env_var_exp| env_var_exp.into_inner());
 
-<<<<<<< HEAD
-        let storage_engine = args.storage_engine.into_inner();
-        let advertised_listener = args.advertised_listener_url.into_inner();
-        let listener = args.listener_url.into_inner();
-        let schema_registry = args
-=======
         let storage_engine = self.storage_engine.into_inner();
         let advertised_listener = self.advertised_listener_url.into_inner();
         let listener = self.listener_url.into_inner();
-        let schema = self
->>>>>>> 60b548e1
+        let schema_registry = self
             .schema_registry
             .map(|env_var_exp| env_var_exp.into_inner())
             .map(|object_store| {
                 Registry::builder_try_from_url(&object_store).map(|registry| {
                     registry
-                        .with_cache_expiry_after(args.schema_registry_cache_expiry)
+                        .with_cache_expiry_after(self.schema_registry_cache_expiry)
                         .build()
                 })
             })
