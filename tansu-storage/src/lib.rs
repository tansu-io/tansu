--- conflicted
+++ resolved
@@ -1778,11 +1778,7 @@
 
 #[async_trait]
 impl Storage for StorageContainer {
-<<<<<<< HEAD
-    #[instrument(level = "debug", skip_all, fields(cluster_id = broker_registration.cluster_id), ret)]
-=======
-    #[instrument(skip_all)]
->>>>>>> f439db91
+    #[instrument(skip_all)]
     async fn register_broker(&self, broker_registration: BrokerRegistrationRequest) -> Result<()> {
         let attributes = [KeyValue::new("method", "register_broker")];
 
@@ -1841,11 +1837,7 @@
         })
     }
 
-<<<<<<< HEAD
-    #[instrument(level = "debug", skip(self,topic), fields(name = topic.name), ret)]
-=======
-    #[instrument(skip_all)]
->>>>>>> f439db91
+    #[instrument(skip_all)]
     async fn create_topic(&self, topic: CreatableTopic, validate_only: bool) -> Result<Uuid> {
         let attributes = [KeyValue::new("method", "create_topic")];
 
