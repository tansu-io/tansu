--- conflicted
+++ resolved
@@ -1778,11 +1778,7 @@
 
 #[async_trait]
 impl Storage for StorageContainer {
-<<<<<<< HEAD
-    #[instrument(level = "debug", skip_all, fields(cluster_id = broker_registration.cluster_id), ret)]
-=======
-    #[instrument(skip_all)]
->>>>>>> 567f1a47
+    #[instrument(skip_all)]
     async fn register_broker(&self, broker_registration: BrokerRegistrationRequest) -> Result<()> {
         let attributes = [KeyValue::new("method", "register_broker")];
 
@@ -1841,11 +1837,7 @@
         })
     }
 
-<<<<<<< HEAD
-    #[instrument(level = "debug", skip(self,topic), fields(name = topic.name), ret)]
-=======
-    #[instrument(skip_all)]
->>>>>>> 567f1a47
+    #[instrument(skip_all)]
     async fn create_topic(&self, topic: CreatableTopic, validate_only: bool) -> Result<Uuid> {
         let attributes = [KeyValue::new("method", "create_topic")];
 
@@ -1960,11 +1952,7 @@
         })
     }
 
-<<<<<<< HEAD
-    #[instrument(skip(self, batch), ret)]
-=======
-    #[instrument(skip_all)]
->>>>>>> 567f1a47
+    #[instrument(skip_all)]
     async fn produce(
         &self,
         transaction_id: Option<&str>,
@@ -1997,11 +1985,7 @@
         })
     }
 
-<<<<<<< HEAD
-    #[instrument(skip(self))]
-=======
-    #[instrument(skip_all)]
->>>>>>> 567f1a47
+    #[instrument(skip_all)]
     async fn fetch(
         &self,
         topition: &'_ Topition,
@@ -2631,13 +2615,8 @@
         })
     }
 
-<<<<<<< HEAD
-    #[instrument(skip_all, fields(now = to_timestamp(&now).ok()))]
+    #[instrument(skip_all)]
     async fn maintain(&self, now: SystemTime) -> Result<()> {
-=======
-    #[instrument(skip_all)]
-    async fn maintain(&self) -> Result<()> {
->>>>>>> 567f1a47
         let attributes = [KeyValue::new("method", "maintain")];
 
         match self {
