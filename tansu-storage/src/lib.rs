--- conflicted
+++ resolved
@@ -113,15 +113,12 @@
 
 use async_trait::async_trait;
 use bytes::Bytes;
-<<<<<<< HEAD
-=======
 
 #[cfg(any(feature = "libsql", feature = "postgres"))]
 use deadpool::managed::PoolError;
 #[cfg(feature = "dynostore")]
 use dynostore::DynoStore;
 
->>>>>>> 90c68cf5
 use glob::{GlobError, PatternError};
 
 #[cfg(feature = "dynostore")]
@@ -159,7 +156,7 @@
     time::{Duration, SystemTime, SystemTimeError},
 };
 use tansu_sans_io::{
-    Body, ConfigResource, ErrorCode, IsolationLevel, ListOffset, NULL_TOPIC_ID,
+    Body, ConfigResource, ErrorCode, IsolationLevel, ListOffset, NULL_TOPIC_ID, ScramMechanism,
     add_partitions_to_txn_request::{
         AddPartitionsToTxnRequest, AddPartitionsToTxnTopic, AddPartitionsToTxnTransaction,
     },
@@ -184,13 +181,9 @@
     metadata_response::{MetadataResponseBroker, MetadataResponseTopic},
     offset_commit_request::OffsetCommitRequestPartition,
     record::deflated,
-<<<<<<< HEAD
-    to_system_time, to_timestamp, ErrorCode, ScramMechanism,
-=======
     to_system_time, to_timestamp,
     txn_offset_commit_request::TxnOffsetCommitRequestTopic,
     txn_offset_commit_response::TxnOffsetCommitResponseTopic,
->>>>>>> 90c68cf5
 };
 use tansu_schema::{Registry, lake::House};
 use tokio_util::sync::CancellationToken;
@@ -292,6 +285,10 @@
     Pool(Arc<Box<dyn error::Error + Send + Sync>>),
 
     Regex(#[from] regex::Error),
+
+    Sasl(Arc<rsasl::prelude::SASLError>),
+    SaslSession(Arc<rsasl::prelude::SessionError>),
+
     Schema(Arc<tansu_schema::Error>),
 
     SegmentEmpty(Topition),
@@ -335,6 +332,18 @@
 impl Display for Error {
     fn fmt(&self, f: &mut Formatter<'_>) -> fmt::Result {
         write!(f, "{self:?}")
+    }
+}
+
+impl From<rsasl::prelude::SASLError> for Error {
+    fn from(value: rsasl::prelude::SASLError) -> Self {
+        Self::Sasl(Arc::new(value))
+    }
+}
+
+impl From<rsasl::prelude::SessionError> for Error {
+    fn from(value: rsasl::prelude::SessionError) -> Self {
+        Self::SaslSession(Arc::new(value))
     }
 }
 
@@ -923,56 +932,6 @@
     }
 }
 
-<<<<<<< HEAD
-    async fn metadata(&self, topics: Option<&[TopicId]>) -> Result<MetadataResponse>;
-
-    async fn upsert_user_scram_credential(
-        &self,
-        user: &str,
-        mechanism: ScramMechanism,
-        credential: ScramCredential,
-    ) -> Result<()>;
-
-    async fn user_scram_credential(
-        &self,
-        user: &str,
-        mechanism: ScramMechanism,
-    ) -> Result<Option<ScramCredential>>;
-}
-
-#[derive(Clone, Debug, Default, Eq, Hash, Ord, PartialEq, PartialOrd)]
-pub struct ScramCredential {
-    salt: Bytes,
-    iterations: i32,
-    stored_key: Bytes,
-    server_key: Bytes,
-}
-
-impl ScramCredential {
-    pub fn new(salt: Bytes, iterations: i32, stored_key: Bytes, server_key: Bytes) -> Self {
-        Self {
-            salt,
-            iterations,
-            stored_key,
-            server_key,
-        }
-    }
-
-    pub fn salt(&self) -> Bytes {
-        self.salt.clone()
-    }
-
-    pub fn iterations(&self) -> i32 {
-        self.iterations
-    }
-
-    pub fn stored_key(&self) -> Bytes {
-        self.stored_key.clone()
-    }
-
-    pub fn server_key(&self) -> Bytes {
-        self.server_key.clone()
-=======
 impl From<&GroupDetail> for ConsumerGroupState {
     fn from(value: &GroupDetail) -> Self {
         match value {
@@ -1403,6 +1362,19 @@
     /// Query broker and topic metadata.
     async fn metadata(&self, topics: Option<&[TopicId]>) -> Result<MetadataResponse>;
 
+    async fn upsert_user_scram_credential(
+        &self,
+        user: &str,
+        mechanism: ScramMechanism,
+        credential: ScramCredential,
+    ) -> Result<()>;
+
+    async fn user_scram_credential(
+        &self,
+        user: &str,
+        mechanism: ScramMechanism,
+    ) -> Result<Option<ScramCredential>>;
+
     /// Query the configuration of a resource in this storage.
     async fn describe_config(
         &self,
@@ -1799,6 +1771,41 @@
         .build()
 });
 
+#[derive(Clone, Debug, Default, Eq, Hash, Ord, PartialEq, PartialOrd)]
+pub struct ScramCredential {
+    salt: Bytes,
+    iterations: i32,
+    stored_key: Bytes,
+    server_key: Bytes,
+}
+
+impl ScramCredential {
+    pub fn new(salt: Bytes, iterations: i32, stored_key: Bytes, server_key: Bytes) -> Self {
+        Self {
+            salt,
+            iterations,
+            stored_key,
+            server_key,
+        }
+    }
+
+    pub fn salt(&self) -> Bytes {
+        self.salt.clone()
+    }
+
+    pub fn iterations(&self) -> i32 {
+        self.iterations
+    }
+
+    pub fn stored_key(&self) -> Bytes {
+        self.stored_key.clone()
+    }
+
+    pub fn server_key(&self) -> Bytes {
+        self.server_key.clone()
+    }
+}
+
 #[async_trait]
 impl Storage for StorageContainer {
     #[instrument(skip(self), ret)]
@@ -2735,7 +2742,23 @@
             #[cfg(feature = "turso")]
             Self::Turso(engine) => engine.advertised_listener().await,
         }
->>>>>>> 90c68cf5
+    }
+
+    async fn upsert_user_scram_credential(
+        &self,
+        _user: &str,
+        _mechanism: ScramMechanism,
+        _credential: ScramCredential,
+    ) -> Result<()> {
+        todo!()
+    }
+
+    async fn user_scram_credential(
+        &self,
+        _user: &str,
+        _mechanism: ScramMechanism,
+    ) -> Result<Option<ScramCredential>> {
+        todo!()
     }
 }
 
