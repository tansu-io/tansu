--- conflicted
+++ resolved
@@ -107,13 +107,6 @@
         ])
     }
 
-<<<<<<< HEAD
-    async fn create_topic(&self, _topic: CreatableTopic, _validate_only: bool) -> Result<Uuid> {
-        Err(Error::FeatureNotEnabled {
-            feature: FEATURE.into(),
-            message: MESSAGE.into(),
-        })
-=======
     #[instrument(skip_all)]
     async fn create_topic(&self, topic: CreatableTopic, _validate_only: bool) -> Result<Uuid> {
         self.topics
@@ -127,7 +120,6 @@
                     Ok(Uuid::now_v7())
                 }
             })
->>>>>>> f439db91
     }
 
     #[instrument(skip_all)]
