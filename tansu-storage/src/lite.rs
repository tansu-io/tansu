// Copyright ⓒ 2024-2025 Peter Morgan <peter.james.morgan@gmail.com>
//
// Licensed under the Apache License, Version 2.0 (the "License");
// you may not use this file except in compliance with the License.
// You may obtain a copy of the License at
//
// http://www.apache.org/licenses/LICENSE-2.0
//
// Unless required by applicable law or agreed to in writing, software
// distributed under the License is distributed on an "AS IS" BASIS,
// WITHOUT WARRANTIES OR CONDITIONS OF ANY KIND, either express or implied.
// See the License for the specific language governing permissions and
// limitations under the License.

use std::{
    collections::BTreeMap,
    env,
    fmt::Debug,
    marker::PhantomData,
    ops::Deref,
    result,
    str::FromStr as _,
    sync::{Arc, LazyLock, Mutex},
    time::{Duration, SystemTime},
};

use crate::{
    BrokerRegistrationRequest, ChannelRequestLayer, Error, GroupDetail, ListOffsetResponse, METER,
    MetadataResponse, NamedGroupDetail, OffsetCommitRequest, OffsetStage, ProducerIdResponse,
    RequestChannelService, RequestStorageService, Result, Storage, TopicId, Topition,
    TxnAddPartitionsRequest, TxnAddPartitionsResponse, TxnOffsetCommitRequest, TxnState,
    UpdateError, Version, bounded_channel,
    sql::{Cache, default_hash, idempotent_sequence_check, remove_comments},
};
use async_trait::async_trait;
use bytes::Bytes;
use chrono::NaiveDateTime;
use deadpool::managed;
use libsql::{
    Connection, Database, Row, Rows, Statement, Transaction, TransactionBehavior, Value,
    params::IntoParams,
};
use opentelemetry::{
    KeyValue,
    metrics::{Counter, Histogram},
};
use rama::{Context, Layer as _, Service as _};
use rand::{rng, seq::SliceRandom as _};
use regex::Regex;
use tansu_sans_io::{
    BatchAttribute, ConfigResource, ConfigSource, ConfigType, ControlBatch, EndTransactionMarker,
    ErrorCode, IsolationLevel, ListOffset, NULL_TOPIC_ID, OpType,
    add_partitions_to_txn_response::{
        AddPartitionsToTxnPartitionResult, AddPartitionsToTxnTopicResult,
    },
    create_topics_request::CreatableTopic,
    delete_groups_response::DeletableGroupResult,
    delete_records_request::DeleteRecordsTopic,
    delete_records_response::DeleteRecordsTopicResult,
    describe_cluster_response::DescribeClusterBroker,
    describe_configs_response::{DescribeConfigsResourceResult, DescribeConfigsResult},
    describe_topic_partitions_response::{
        DescribeTopicPartitionsResponsePartition, DescribeTopicPartitionsResponseTopic,
    },
    incremental_alter_configs_request::AlterConfigsResource,
    incremental_alter_configs_response::AlterConfigsResourceResponse,
    list_groups_response::ListedGroup,
    metadata_response::{MetadataResponseBroker, MetadataResponsePartition, MetadataResponseTopic},
    record::{Header, Record, deflated, inflated},
    to_system_time, to_timestamp,
    txn_offset_commit_response::{TxnOffsetCommitResponsePartition, TxnOffsetCommitResponseTopic},
};
use tansu_schema::{
    Registry,
    lake::{House, LakeHouse as _},
};
use tokio::task::JoinSet;
use tokio_util::sync::CancellationToken;
use tracing::{debug, error, instrument};
use url::Url;
use uuid::Uuid;

macro_rules! include_sql {
    ($e: expr) => {
        remove_comments(include_str!($e))
    };
}

static SQL_DURATION: LazyLock<Histogram<u64>> = LazyLock::new(|| {
    METER
        .u64_histogram("tansu_sqlite_duration")
        .with_unit("ms")
        .with_description("The SQL request latencies in milliseconds")
        .build()
});

static CONNECT_DURATION: LazyLock<Histogram<u64>> = LazyLock::new(|| {
    METER
        .u64_histogram("tansu_sqlite_connect_duration")
        .with_unit("ms")
        .with_description("The connection latencies in milliseconds")
        .build()
});

static PRODUCE_IN_TX_DURATION: LazyLock<Histogram<u64>> = LazyLock::new(|| {
    METER
        .u64_histogram("tansu_sqlite_produce_in_tx_duration")
        .with_unit("ms")
        .with_description("The produce in TX latencies in milliseconds")
        .build()
});

static TRANSACTION_WITH_BEHAVIOR_DURATION: LazyLock<Histogram<u64>> = LazyLock::new(|| {
    METER
        .u64_histogram("tansu_sqlite_transaction_with_behavior_duration")
        .with_unit("ms")
        .with_description("The transaction with behavior latencies in milliseconds")
        .build()
});

static TRANSACTION_COMMIT_DURATION: LazyLock<Histogram<u64>> = LazyLock::new(|| {
    METER
        .u64_histogram("tansu_sqlite_transaction_commit_duration")
        .with_unit("ms")
        .with_description("The transaction commit latencies in milliseconds")
        .build()
});

static ENGINE_REQUEST_DURATION: LazyLock<Histogram<u64>> = LazyLock::new(|| {
    METER
        .u64_histogram("tansu_sqlite_engine_request_duration")
        .with_unit("ms")
        .with_description("The engine latencies in milliseconds")
        .build()
});

static DELEGATE_REQUEST_DURATION: LazyLock<Histogram<u64>> = LazyLock::new(|| {
    METER
        .u64_histogram("tansu_sqlite_delegate_request_duration")
        .with_boundaries(
            [
                0.0, 1.0, 2.0, 3.0, 4.0, 5.0, 10.0, 25.0, 50.0, 75.0, 100.0, 250.0, 500.0, 750.0,
                1000.0,
            ]
            .into(),
        )
        .with_unit("ms")
        .with_description("The engine latencies in milliseconds")
        .build()
});

static SQL_REQUESTS: LazyLock<Counter<u64>> = LazyLock::new(|| {
    METER
        .u64_counter("tansu_sqlite_requests")
        .with_description("The number of SQL requests made")
        .build()
});

static SQL_ERROR: LazyLock<Counter<u64>> = LazyLock::new(|| {
    METER
        .u64_counter("tansu_sqlite_error")
        .with_description("The SQL error count")
        .build()
});

fn elapsed_millis(start: SystemTime) -> u64 {
    start
        .elapsed()
        .map_or(0, |duration| duration.as_millis() as u64)
}

#[derive(Clone, Debug, Eq, Hash, Ord, PartialEq, PartialOrd)]
struct Txn {
    name: String,
    producer_id: i64,
    producer_epoch: i16,
    status: TxnState,
}

impl TryFrom<Row> for Txn {
    type Error = Error;

    fn try_from(row: Row) -> Result<Self, Self::Error> {
        let name = row.get::<String>(0).inspect_err(|err| error!(?err))?;
        let producer_id = row.get::<i64>(1).inspect_err(|err| error!(?err))?;
        let producer_epoch = row.get::<i32>(2).inspect_err(|err| error!(?err))? as i16;
        let status = row
            .get::<Option<String>>(3)
            .map_err(Into::into)
            .and_then(|status| status.map_or(Ok(TxnState::Begin), TxnState::try_from))
            .inspect_err(|err| error!(?err))?;

        Ok(Self {
            name,
            producer_id,
            producer_epoch,
            status,
        })
    }
}

/// LibSQL/SQLite storage engine
///
#[derive(Clone, Debug)]
pub(crate) struct Delegate {
    cluster: String,
    node: i32,
    advertised_listener: Url,
    pool: Pool,

    schemas: Option<Registry>,

    lake: Option<House>,
}

#[derive(Clone, Debug)]
pub(crate) struct ConnectionManager {
    db: Arc<Mutex<Database>>,
}

<<<<<<< HEAD
impl managed::Manager for ConnectionManager {
    type Type = Connection;
    type Error = Error;

    #[instrument(skip_all, ret)]
    async fn create(&self) -> Result<Self::Type, Self::Error> {
        let start = SystemTime::now();
=======
pub(crate) struct PoolConnection {
    connection: Connection,
}
>>>>>>> 567f1a47

impl Debug for PoolConnection {
    fn fmt(&self, f: &mut std::fmt::Formatter<'_>) -> std::fmt::Result {
        f.debug_struct("PoolConnection")
            .field("connection", &self.connection)
            .finish()
    }
}

impl PoolConnection {
    async fn journal_mode(connection: &Connection) -> Result<()> {
        let mut rows = connection.query("PRAGMA journal_mode = WAL", ()).await?;

        if let Some(row) = rows.next().await.inspect_err(|err| error!(?err))? {
            debug!(journal_mode = row.get_str(0)?);
        }

        Ok(())
    }

    async fn synchronous(connection: &Connection) -> Result<()> {
        _ = connection
            .execute("PRAGMA synchronous = normal", ())
            .await
            .inspect(|rows| debug!(rows))?;

        let mut rows = connection.query("PRAGMA synchronous", ()).await?;

        if let Some(row) = rows.next().await.inspect_err(|err| error!(?err))? {
            debug!(synchronous = row.get_str(0)?);
        }

        Ok(())
    }

    async fn wal_autocheckpoint(connection: &Connection) -> Result<()> {
        let mut rows = connection.query("PRAGMA wal_autocheckpoint", ()).await?;

        if let Some(row) = rows.next().await.inspect_err(|err| error!(?err))? {
            debug!(wal_autocheckpoint = row.get_str(0)?);
        }

        Ok(())
    }

    async fn journal_size_limit(connection: &Connection) -> Result<()> {
        let mut rows = connection.query("PRAGMA journal_size_limit", ()).await?;

        if let Some(row) = rows.next().await.inspect_err(|err| error!(?err))? {
            debug!(journal_size_limit = row.get_str(0)?);
        }

        Ok(())
    }

    async fn foreign_keys(connection: &Connection) -> Result<()> {
        connection
            .execute("PRAGMA foreign_keys = ON", ())
            .await
            .map_err(Into::into)
            .and(Ok(()))
    }

<<<<<<< HEAD
    #[instrument(skip_all, fields(recycle_count = metrics.recycle_count), ret)]
    async fn recycle(
        &self,
        obj: &mut Self::Type,
        metrics: &managed::Metrics,
    ) -> managed::RecycleResult<Self::Error> {
        let _ = obj;
=======
    async fn init(connection: &Connection) -> Result<()> {
        Self::journal_mode(connection).await?;
        Self::synchronous(connection).await?;
        Self::wal_autocheckpoint(connection).await?;
        Self::journal_size_limit(connection).await?;
        Self::foreign_keys(connection).await?;
>>>>>>> 567f1a47
        Ok(())
    }

    async fn new(connection: Connection) -> Result<Self> {
        Self::init(&connection).await?;

<<<<<<< HEAD
impl Delegate {
    #[instrument(skip_all)]
    async fn connection(&self) -> Result<managed::Object<ConnectionManager>> {
        let start = SystemTime::now();
=======
        Ok(Self { connection })
    }
>>>>>>> 567f1a47

    #[instrument(skip(self))]
    async fn prepared_statement(&self, key: &str) -> Result<Statement, libsql::Error> {
        let sql = SQL
            .0
            .get(key)
            .ok_or(libsql::Error::Misuse(format!("Unknown cache key: {}", key)))?;

        self.connection.prepare(sql).await
    }

    fn attributes_for_error(&self, key: Option<&str>, error: &libsql::Error) -> Vec<KeyValue> {
        debug!(key, ?error);

        let mut attributes = if let Some(sql) = key {
            vec![KeyValue::new("key", sql.to_owned())]
        } else {
            vec![]
        };

        if let libsql::Error::SqliteFailure(code, _) = error {
            attributes.push(KeyValue::new("code", format!("{code}")));
        }

        attributes
    }

    #[instrument(skip_all)]
<<<<<<< HEAD
    async fn commit(&self, tx: Transaction) -> Result<()> {
=======
    async fn transaction(&self) -> Result<Transaction> {
>>>>>>> 567f1a47
        let start = SystemTime::now();

        self.connection
            .transaction_with_behavior(TransactionBehavior::Immediate)
            .await
            .inspect(|_tx| TRANSACTION_WITH_BEHAVIOR_DURATION.record(elapsed_millis(start), &[]))
            .inspect_err(|err| {
                error!(?err, elapsed_millis = elapsed_millis(start));

                SQL_ERROR.add(1, &self.attributes_for_error(None, err)[..]);
            })
            .map_err(Into::into)
    }

    #[instrument(skip_all)]
<<<<<<< HEAD
    async fn transaction(&self) -> Result<Transaction> {
=======
    async fn commit(&self, tx: Transaction) -> Result<()> {
>>>>>>> 567f1a47
        let start = SystemTime::now();

        tx.commit()
            .await
            .inspect(|_| TRANSACTION_COMMIT_DURATION.record(elapsed_millis(start), &[]))
            .inspect_err(|err| {
                error!(?err, elapsed_millis = elapsed_millis(start));
                SQL_ERROR.add(1, &self.attributes_for_error(None, err)[..]);
            })
            .map_err(Into::into)
    }

<<<<<<< HEAD
    #[instrument(skip(self, connection), ret)]
    async fn query<P>(
        &self,
        connection: &Connection,
        sql: &str,
        params: P,
    ) -> result::Result<Rows, libsql::Error>
=======
    #[instrument(skip_all)]
    async fn query<P>(&self, sql: &str, params: P) -> result::Result<Rows, libsql::Error>
>>>>>>> 567f1a47
    where
        P: IntoParams,
        P: Debug,
    {
<<<<<<< HEAD
=======
        debug!(sql, ?params);

>>>>>>> 567f1a47
        let start = SystemTime::now();

        let statement = self.prepared_statement(sql).await?;

        statement
            .query(params)
            .await
            .inspect(|rows| {
                debug!(?rows);

                SQL_DURATION.record(
                    elapsed_millis(start),
                    &[KeyValue::new("sql", sql.to_owned())],
                );

                SQL_REQUESTS.add(1, &[KeyValue::new("sql", sql.to_owned())]);
            })
            .inspect_err(|err| {
                error!(?err, elapsed_millis = elapsed_millis(start));

                SQL_ERROR.add(1, &self.attributes_for_error(Some(sql), err)[..]);
            })
    }

<<<<<<< HEAD
    #[instrument(skip(self, connection), ret)]
    async fn prepare_execute<P>(
        &self,
        connection: &Connection,
        sql: &str,
        params: P,
    ) -> result::Result<usize, libsql::Error>
=======
    #[instrument(skip_all)]
    async fn execute<P>(&self, sql: &str, params: P) -> result::Result<usize, libsql::Error>
>>>>>>> 567f1a47
    where
        P: IntoParams,
        P: Debug,
    {
<<<<<<< HEAD
=======
        debug!(sql, ?params);
>>>>>>> 567f1a47
        let start = SystemTime::now();

        let statement = self.prepared_statement(sql).await?;

        statement
            .execute(params)
            .await
            .inspect(|rows| {
                let elapsed_millis = elapsed_millis(start);
                debug!(rows, elapsed_millis);

                SQL_DURATION.record(elapsed_millis, &[KeyValue::new("sql", sql.to_owned())]);
                SQL_REQUESTS.add(1, &[KeyValue::new("sql", sql.to_owned())]);
            })
            .inspect_err(|err| {
                error!(?err, sql, elapsed_millis = elapsed_millis(start));

                SQL_ERROR.add(1, &self.attributes_for_error(Some(sql), err)[..]);
            })
    }

<<<<<<< HEAD
    #[instrument(skip(self, connection), ret)]
    async fn prepare_query_opt<P>(
        &self,
        connection: &Connection,
        sql: &str,
        params: P,
    ) -> result::Result<Option<Row>, libsql::Error>
=======
    #[instrument(skip_all)]
    async fn query_opt<P>(&self, sql: &str, params: P) -> result::Result<Option<Row>, libsql::Error>
>>>>>>> 567f1a47
    where
        P: IntoParams,
        P: Debug,
    {
<<<<<<< HEAD
=======
        debug!(sql, ?params);

>>>>>>> 567f1a47
        let start = SystemTime::now();

        let statement = self.prepared_statement(sql).await?;

        let mut rows = statement.query(params).await.inspect_err(|err| {
            error!(?err, elapsed_millis = elapsed_millis(start));
            SQL_ERROR.add(1, &self.attributes_for_error(Some(sql), err)[..]);
        })?;

        let row = rows.next().await.inspect_err(|err| {
            error!(?err, elapsed_millis = elapsed_millis(start));
            SQL_ERROR.add(1, &self.attributes_for_error(Some(sql), err)[..]);
        })?;

        let attributes = [KeyValue::new("sql", sql.to_owned())];

        SQL_DURATION.record(elapsed_millis(start), &attributes);
        SQL_REQUESTS.add(1, &attributes);

        Ok(row)
    }

<<<<<<< HEAD
    #[instrument(skip(self, connection), ret)]
    async fn prepare_query_one<P>(
        &self,
        connection: &Connection,
        sql: &str,
        params: P,
    ) -> result::Result<Row, libsql::Error>
=======
    #[instrument(skip_all)]
    async fn query_one<P>(&self, sql: &str, params: P) -> result::Result<Row, libsql::Error>
>>>>>>> 567f1a47
    where
        P: IntoParams,
        P: Debug,
    {
<<<<<<< HEAD
=======
        debug!(sql, ?params);

>>>>>>> 567f1a47
        let start = SystemTime::now();

        let statement = self.prepared_statement(sql).await?;

        let mut rows = statement
            .query(params)
            .await
            .inspect(|rows| debug!(?rows))
            .inspect_err(|err| {
                error!(?err, elapsed_millis = elapsed_millis(start));
                SQL_ERROR.add(1, &self.attributes_for_error(Some(sql), err)[..]);
            })?;

        if let Some(row) = rows
            .next()
            .await
            .inspect(|row| debug!(?row))
            .inspect_err(|err| {
                error!(?err, elapsed_millis = elapsed_millis(start));
                SQL_ERROR.add(1, &self.attributes_for_error(Some(sql), err)[..]);
            })?
        {
            let attributes = [KeyValue::new("sql", sql.to_owned())];

            SQL_DURATION.record(elapsed_millis(start), &attributes);

            SQL_REQUESTS.add(1, &attributes);

            Ok(row).inspect(|row| debug!(?row))
        } else {
            panic!("more or less than one row");
        }
    }
}

impl managed::Manager for ConnectionManager {
    type Type = PoolConnection;
    type Error = Error;

    #[instrument(skip_all)]
    async fn create(&self) -> Result<Self::Type, Self::Error> {
        let start = SystemTime::now();

        let connection = {
            let db = self.db.lock()?;
            db.connect()
        }?;

        PoolConnection::new(connection)
            .await
            .inspect(|_| CONNECT_DURATION.record(elapsed_millis(start), &[]))
    }

    async fn recycle(
        &self,
        _obj: &mut Self::Type,
        _metrics: &managed::Metrics,
    ) -> managed::RecycleResult<Self::Error> {
        Ok(())
    }
}

pub(crate) type Pool = managed::Pool<ConnectionManager>;

impl Delegate {
    #[instrument(skip_all)]
    async fn connection(&self) -> Result<managed::Object<ConnectionManager>> {
        let start = SystemTime::now();

        self.pool.get().await.map_err(Into::into).inspect(|_| {
            CONNECT_DURATION.record(
                elapsed_millis(start),
                &[KeyValue::new("cluster_id", self.cluster.clone())],
            )
        })
    }

    #[instrument(skip_all)]
    async fn idempotent_message_check(
        &self,
        _transaction_id: Option<&str>,
        topition: &Topition,
        deflated: &deflated::Batch,
        connection: &PoolConnection,
    ) -> Result<()> {
        let mut rows = connection
            .query(
                "producer_epoch_current_for_producer.sql",
                (self.cluster.as_str(), deflated.producer_id),
            )
            .await?;

        if let Some(row) = rows.next().await.inspect_err(|err| error!(?err))? {
            let current_epoch = row
                .get::<i32>(0)
                .inspect_err(|err| error!(self.cluster, deflated.producer_id, ?err))?
                as i16;

            let row = connection
                .query_one(
                    "producer_select_for_update.sql",
                    (
                        self.cluster.as_str(),
                        topition.topic(),
                        topition.partition(),
                        deflated.producer_id,
                        deflated.producer_epoch,
                    ),
                )
                .await
                .inspect_err(|err| {
                    error!(
                        self.cluster,
                        ?topition,
                        deflated.producer_id,
                        deflated.producer_epoch,
                        ?err
                    )
                })?;

            let sequence = row.get::<i32>(0).inspect_err(|err| error!(?err))?;

            debug!(
                self.cluster,
                ?topition,
                deflated.producer_id,
                deflated.producer_epoch,
                current_epoch,
                sequence,
            );

            let increment = idempotent_sequence_check(&current_epoch, &sequence, deflated)?;

            debug!(increment);

            assert_eq!(
                1,
                connection
                    .execute(
                        "producer_detail_insert.sql",
                        (
                            self.cluster.as_str(),
                            topition.topic(),
                            topition.partition(),
                            deflated.producer_id,
                            deflated.producer_epoch,
                            increment,
                        ),
                    )
                    .await?
            );

            Ok(())
        } else {
            Err(Error::Api(ErrorCode::UnknownProducerId))
        }
    }

    #[instrument(skip_all)]
    async fn watermark_select_for_update(
        &self,
        topition: &Topition,
        connection: &PoolConnection,
    ) -> Result<(Option<i64>, Option<i64>)> {
        debug!(?topition);

        let mut rows = connection
            .query(
                "watermark_select_no_update.sql",
                (
                    self.cluster.as_str(),
                    topition.topic(),
                    topition.partition(),
                ),
            )
            .await?;

        if let Some(row) = rows
            .next()
            .await
            .inspect_err(|err| error!(?err, cluster = ?self.cluster, ?topition))?
        {
            Ok((
                row.get::<Option<i64>>(0).inspect_err(|err| error!(?err))?,
                row.get::<Option<i64>>(1).inspect_err(|err| error!(?err))?,
            ))
        } else {
            Err(Error::Api(ErrorCode::UnknownTopicOrPartition))
        }
    }

    #[instrument(skip_all)]
    async fn produce_in_tx(
        &self,
        transaction_id: Option<&str>,
        topition: &Topition,
        deflated: deflated::Batch,
        connection: &PoolConnection,
    ) -> Result<i64> {
        let start = SystemTime::now();

        let topic = topition.topic();
        let partition = topition.partition();

        if deflated.is_idempotent() {
            self.idempotent_message_check(transaction_id, topition, &deflated, connection)
                .await
                .inspect_err(|err| error!(?err))?;
        }

        debug!(after_idempotent_check = elapsed_millis(start));

        let (low, high) = self
            .watermark_select_for_update(topition, connection)
            .await
            .inspect_err(|err| error!(?err))?;

        debug!(after_watermark_select_for_update = elapsed_millis(start));

        debug!(?low, ?high);

        let inflated = inflated::Batch::try_from(deflated).inspect_err(|err| error!(?err))?;

        debug!(after_inflate = elapsed_millis(start));

        let attributes = BatchAttribute::try_from(inflated.attributes)?;

        debug!(after_attributes = elapsed_millis(start));

        if !attributes.control
            && let Some(ref schemas) = self.schemas
            && self
                .describe_config(topic, ConfigResource::Topic, None)
                .await
                .map(|resources| {
                    resources
                        .configs
                        .as_ref()
                        .and_then(|configs| {
                            configs
                                .iter()
                                .inspect(|config| debug!(?config))
                                .find(|config| config.name.as_str() == "tansu.schema.validation")
                                .and_then(|config| config.value.as_deref())
                                .and_then(|value| bool::from_str(value).ok())
                        })
                        .unwrap_or(true)
                })
                .inspect(|tansu_schema_validation| debug!(tansu_schema_validation))?
        {
            schemas.validate(topition.topic(), &inflated).await?;
        }

        debug!(after_validation = elapsed_millis(start));

        let last_offset_delta = i64::from(inflated.last_offset_delta);

        for (delta, record) in inflated.records.iter().enumerate() {
            debug!(delta, elapsed = elapsed_millis(start));

            let delta = i64::try_from(delta)?;
            let offset = high.unwrap_or_default() + delta;
            let key = record.key.as_deref();
            let value = record.value.as_deref();

            debug!(?delta, ?offset);

            _ = connection
                .execute(
                    "record_insert.sql",
                    (
                        self.cluster.as_str(),
                        topic,
                        partition,
                        offset,
                        inflated.attributes,
                        if transaction_id.is_none() {
                            None
                        } else {
                            Some(inflated.producer_id)
                        },
                        if transaction_id.is_none() {
                            None
                        } else {
                            Some(inflated.producer_epoch)
                        },
                        inflated.base_timestamp + record.timestamp_delta,
                        key,
                        value,
                    ),
                )
                .await
                .inspect_err(|err| error!(?err, ?topic, ?partition, ?offset, ?key, ?value))
                .map_err(unique_constraint(ErrorCode::UnknownServerError))?;

            debug!(delta, after_record_insert = elapsed_millis(start));

            for header in record.headers.iter().as_ref() {
                let key = header.key.as_deref();
                let value = header.value.as_deref();

                _ = connection
                    .execute(
                        "header_insert.sql",
                        (self.cluster.as_str(), topic, partition, offset, key, value),
                    )
                    .await
                    .inspect_err(|err| {
                        error!(?err, ?topic, ?partition, ?offset, ?key, ?value);
                    });
            }

            debug!(delta, after_header_insert = elapsed_millis(start));
        }

        debug!(after_record_insert = elapsed_millis(start));

        if let Some(transaction_id) = transaction_id
            && attributes.transaction
        {
            let offset_start = high.unwrap_or_default();
            let offset_end = high.map_or(last_offset_delta, |high| high + last_offset_delta);

            _ = connection
                    .execute(
                        "txn_produce_offset_insert.sql",
                        (
                            self.cluster.as_str(),
                            transaction_id,
                            inflated.producer_id,
                            inflated.producer_epoch,
                            topic,
                            partition,
                            offset_start,
                            offset_end,
                        ),
                    )
                    .await
                    .inspect(|n| debug!(cluster = ?self.cluster, ?transaction_id, ?inflated.producer_id, ?inflated.producer_epoch, ?topic, ?partition, ?offset_start, ?offset_end, ?n))
                    .inspect_err(|err| error!(?err))?;
        }

        debug!(after_some_transaction_id = elapsed_millis(start));

        _ = connection
            .execute(
                "watermark_update.sql",
                (
                    self.cluster.as_str(),
                    topic,
                    partition,
                    low.unwrap_or_default(),
                    high.map_or(last_offset_delta + 1, |high| high + last_offset_delta + 1),
                ),
            )
            .await
            .inspect(|n| debug!(?n, after_watermark_update = elapsed_millis(start)))
            .inspect_err(|err| error!(?err))?;

        if !attributes.control
            && let Some(ref lake) = self.lake
        {
            let config = self
                .describe_config(topition.topic(), ConfigResource::Topic, None)
                .await
                .inspect_err(|err| error!(?err))?;

            lake.store(
                topition.topic(),
                topition.partition(),
                high.unwrap_or_default(),
                &inflated,
                config,
            )
            .await
            .inspect_err(|err| error!(?err))?;
        }

        debug!(after_all_done = elapsed_millis(start));

        Ok(high.unwrap_or_default()).inspect(|_| {
            PRODUCE_IN_TX_DURATION.record(
                elapsed_millis(start),
                &[KeyValue::new("cluster_id", self.cluster.clone())],
            );
        })
    }

    async fn end_in_tx(
        &self,
        transaction_id: &str,
        producer_id: i64,
        producer_epoch: i16,
        committed: bool,
        connection: &PoolConnection,
    ) -> Result<ErrorCode> {
        debug!(cluster = ?self.cluster, ?transaction_id, ?producer_id, ?producer_epoch, ?committed);

        let mut overlaps = vec![];

        let mut rows = connection
            .query(
                "txn_select_produced_topitions.sql",
                (
                    self.cluster.as_str(),
                    transaction_id,
                    producer_id,
                    producer_epoch,
                ),
            )
            .await?;

        while let Some(row) = rows.next().await? {
            let topic = row.get::<String>(0)?;
            let partition = row.get::<i32>(1)?;

            let topition = Topition::new(topic.clone(), partition);

            debug!(?topition);

            let control_batch: Bytes = if committed {
                ControlBatch::default().commit().try_into()?
            } else {
                ControlBatch::default().abort().try_into()?
            };
            let end_transaction_marker: Bytes = EndTransactionMarker::default().try_into()?;

            let batch = inflated::Batch::builder()
                .record(
                    Record::builder()
                        .key(control_batch.into())
                        .value(end_transaction_marker.into()),
                )
                .attributes(
                    BatchAttribute::default()
                        .control(true)
                        .transaction(true)
                        .into(),
                )
                .producer_id(producer_id)
                .producer_epoch(producer_epoch)
                .base_sequence(-1)
                .build()
                .and_then(TryInto::try_into)
                .inspect(|deflated| debug!(?deflated))?;

            let offset = self
                .produce_in_tx(Some(transaction_id), &topition, batch, connection)
                .await?;

            debug!(offset, ?topition);

            let mut rows = connection
                .query(
                    "txn_produce_offset_select_offset_range.sql",
                    (
                        self.cluster.as_str(),
                        transaction_id,
                        producer_id,
                        producer_epoch,
                        topic.as_str(),
                        partition,
                    ),
                )
                .await?;

            if let Some(row) = rows.next().await? {
                let offset_start = row.get::<i64>(0)?;
                let offset_end = row.get::<i64>(1)?;
                debug!(offset_start, offset_end);

                let mut rows = connection
                    .query(
                        "txn_produce_offset_select_overlapping_txn.sql",
                        (
                            self.cluster.as_str(),
                            transaction_id,
                            producer_id,
                            producer_epoch,
                            topic.as_str(),
                            partition,
                            offset_end,
                        ),
                    )
                    .await?;

                while let Some(row) = rows.next().await? {
                    overlaps.push(Txn::try_from(row).inspect(|txn| debug!(?txn))?);
                }
            }
        }

        if overlaps.iter().all(|txn| txn.status.is_prepared()) {
            let txns = {
                let mut txns = Vec::with_capacity(overlaps.len() + 1);

                txns.append(&mut overlaps);

                txns.push(Txn {
                    name: transaction_id.into(),
                    producer_id,
                    producer_epoch,
                    status: if committed {
                        TxnState::PrepareCommit
                    } else {
                        TxnState::PrepareAbort
                    },
                });

                txns
            };

            debug!(?txns);

            for txn in txns {
                debug!(?txn);

                _ = connection
                    .execute(
                        "txn_produce_offset_delete_by_txn.sql",
                        (
                            self.cluster.as_str(),
                            txn.name.as_str(),
                            txn.producer_id,
                            txn.producer_epoch,
                        ),
                    )
                    .await?;

                _ = connection
                    .execute(
                        "txn_topition_delete_by_txn.sql",
                        (
                            self.cluster.as_str(),
                            txn.name.as_str(),
                            txn.producer_id,
                            txn.producer_epoch,
                        ),
                    )
                    .await?;

                if txn.status == TxnState::PrepareCommit {
                    _ = connection
                        .execute(
                            "consumer_offset_insert_from_txn.sql",
                            (
                                self.cluster.as_str(),
                                txn.name.as_str(),
                                txn.producer_id,
                                txn.producer_epoch,
                            ),
                        )
                        .await?;
                }

                _ = connection
                    .execute(
                        "txn_offset_commit_tp_delete_by_txn.sql",
                        (
                            self.cluster.as_str(),
                            txn.name.as_str(),
                            txn.producer_id,
                            txn.producer_epoch,
                        ),
                    )
                    .await?;

                _ = connection
                    .execute(
                        "txn_offset_commit_delete_by_txn.sql",
                        (
                            self.cluster.as_str(),
                            txn.name.as_str(),
                            txn.producer_id,
                            txn.producer_epoch,
                        ),
                    )
                    .await?;

                let outcome = if txn.status == TxnState::PrepareCommit {
                    String::from(TxnState::Committed)
                } else if txn.status == TxnState::PrepareAbort {
                    String::from(TxnState::Aborted)
                } else {
                    String::from(txn.status)
                };

                _ = connection
                    .execute(
                        "txn_status_update.sql",
                        (
                            self.cluster.as_str(),
                            txn.name.as_str(),
                            txn.producer_id,
                            txn.producer_epoch,
                            outcome,
                        ),
                    )
                    .await?;
            }
        } else {
            debug!(?overlaps);

            let outcome = if committed {
                String::from(TxnState::PrepareCommit)
            } else {
                String::from(TxnState::PrepareAbort)
            };

            _ = connection
                .execute(
                    "txn_status_update.sql",
                    (
                        self.cluster.as_str(),
                        transaction_id,
                        producer_id,
                        producer_epoch,
                        outcome.as_str(),
                    ),
                )
                .await
                .inspect(|n| {
                    debug!(
                        cluster = self.cluster,
                        transaction_id, producer_id, producer_epoch, outcome, n
                    )
                })?;
        }

        Ok(ErrorCode::None)
    }

    #[instrument(skip(self), ret)]
    async fn policy_compact(&self) -> Result<u64> {
        let start = SystemTime::now();

        let tx = self.transaction().await?;

        let compacted = tx
            .execute(&sql_lookup("policy_compact.sql")?, [self.cluster.as_str()])
            .await?;

        tx.commit()
            .await
            .map_err(Into::into)
            .and(Ok(compacted))
            .inspect(|_| {
                DELEGATE_REQUEST_DURATION.record(
                    elapsed_millis(start),
                    &[KeyValue::new("operation", "policy_compact")],
                )
            })
    }

    #[instrument(skip(self), ret)]
    async fn policy_delete(&self, now: SystemTime) -> Result<u64> {
        let start = SystemTime::now();

        let now = to_timestamp(&now)?;
        let retention_ms = u64::try_from(Duration::from_hours(7 * 24).as_millis())?;

        let tx = self.transaction().await?;

        let deleted = tx
            .execute(
                &sql_lookup("lite/policy_delete.sql")?,
                (self.cluster.as_str(), now, retention_ms),
            )
            .await?;

        tx.commit()
            .await
            .map_err(Into::into)
            .and(Ok(deleted))
            .inspect(|_| {
                DELEGATE_REQUEST_DURATION.record(
                    elapsed_millis(start),
                    &[KeyValue::new("operation", "policy_delete")],
                )
            })
    }
}

#[derive(Clone, Default, Debug)]
pub struct Builder<C, N, L, D> {
    cluster: C,
    node: N,
    advertised_listener: L,
    storage: D,
    schemas: Option<Registry>,
    lake: Option<House>,
    cancellation: CancellationToken,
}

impl<C, N, L, D> Builder<C, N, L, D> {
    pub(crate) fn cluster<T>(self, cluster: T) -> Builder<String, N, L, D>
    where
        T: Into<String>,
    {
        Builder {
            cluster: cluster.into(),
            node: self.node,
            advertised_listener: self.advertised_listener,
            storage: self.storage,
            schemas: self.schemas,
            lake: self.lake,
            cancellation: self.cancellation,
        }
    }

    pub(crate) fn node(self, node: i32) -> Builder<C, i32, L, D> {
        debug!(node);
        Builder {
            cluster: self.cluster,
            node,
            advertised_listener: self.advertised_listener,
            storage: self.storage,
            schemas: self.schemas,
            lake: self.lake,
            cancellation: self.cancellation,
        }
    }

    pub(crate) fn advertised_listener(self, advertised_listener: Url) -> Builder<C, N, Url, D> {
        debug!(%advertised_listener);
        Builder {
            cluster: self.cluster,
            node: self.node,
            advertised_listener,
            storage: self.storage,
            schemas: self.schemas,
            lake: self.lake,
            cancellation: self.cancellation,
        }
    }

    pub(crate) fn storage(self, storage: Url) -> Builder<C, N, L, Url> {
        debug!(%storage);
        Builder {
            cluster: self.cluster,
            node: self.node,
            advertised_listener: self.advertised_listener,
            storage,
            schemas: self.schemas,
            lake: self.lake,
            cancellation: self.cancellation,
        }
    }

    pub(crate) fn schemas(self, schemas: Option<Registry>) -> Builder<C, N, L, D> {
        Self { schemas, ..self }
    }

    pub(crate) fn lake(self, lake: Option<House>) -> Self {
        Self { lake, ..self }
    }

    pub(crate) fn cancellation(self, cancellation: CancellationToken) -> Self {
        Self {
            cancellation,
            ..self
        }
    }
}

static DDL: LazyLock<Cache> = LazyLock::new(|| {
    let mapping = [
        ("010-cluster.sql", include_sql!("ddl/010-cluster.sql")),
        (
            "020-consumer-group.sql",
            include_sql!("ddl/020-consumer-group.sql"),
        ),
        ("020-producer.sql", include_sql!("ddl/020-producer.sql")),
        ("020-topic.sql", include_sql!("ddl/020-topic.sql")),
        (
            "030-consumer-group-detail.sql",
            include_sql!("ddl/030-consumer-group-detail.sql"),
        ),
        (
            "030-producer-epoch.sql",
            include_sql!("ddl/030-producer-epoch.sql"),
        ),
        (
            "030-topic-configuration.sql",
            include_sql!("ddl/030-topic-configuration.sql"),
        ),
        ("030-topition.sql", include_sql!("ddl/030-topition.sql")),
        ("030-txn.sql", include_sql!("ddl/030-txn.sql")),
        (
            "040-consumer-offset.sql",
            include_sql!("ddl/040-consumer-offset.sql"),
        ),
        ("040-header.sql", include_sql!("ddl/040-header.sql")),
        (
            "040-producer-detail.sql",
            include_sql!("ddl/040-producer-detail.sql"),
        ),
        ("040-record.sql", include_sql!("ddl/040-record.sql")),
        ("040-txn-detail.sql", include_sql!("ddl/040-txn-detail.sql")),
        ("040-watermark.sql", include_sql!("ddl/040-watermark.sql")),
        (
            "050-txn-offset-commit.sql",
            include_sql!("ddl/050-txn-offset-commit.sql"),
        ),
        (
            "050-txn-topition.sql",
            include_sql!("ddl/050-txn-topition.sql"),
        ),
        (
            "060-txn-offset-commit-tp.sql",
            include_sql!("ddl/060-txn-offset-commit-tp.sql"),
        ),
        (
            "060-txn-produce-offset.sql",
            include_sql!("ddl/060-txn-produce-offset.sql"),
        ),
    ];

    Cache::new(BTreeMap::from(mapping))
});

pub(crate) static SQL: LazyLock<Cache> = LazyLock::new(|| {
    Cache::new(
        crate::sql::SQL
            .iter()
            .map(|(name, sql)| fix_parameters(sql).map(|sql| (*name, sql)))
            .collect::<Result<BTreeMap<_, _>>>()
            .unwrap_or_default(),
    )
});

fn fix_parameters(sql: &str) -> Result<String> {
    Regex::new(r"\$(?<i>\d+)")
        .map(|re| re.replace_all(sql, "?$i").into_owned())
        .map_err(Into::into)
}

<<<<<<< HEAD
#[instrument(ret)]
fn sql_lookup(key: &str) -> Result<String> {
    crate::sql::SQL.get(key).and_then(fix_parameters)
}

=======
>>>>>>> 567f1a47
#[derive(Clone, Debug)]
pub struct Engine {
    #[allow(dead_code)]
    server: Arc<JoinSet<Result<(), Error>>>,
    inner: RequestChannelService,
}

impl Engine {
    pub fn builder()
    -> Builder<PhantomData<String>, PhantomData<i32>, PhantomData<Url>, PhantomData<Url>> {
        Builder::default()
    }
}

#[async_trait]
impl Storage for Engine {
<<<<<<< HEAD
=======
    #[instrument(skip_all)]
>>>>>>> 567f1a47
    async fn register_broker(&self, broker_registration: BrokerRegistrationRequest) -> Result<()> {
        let start = SystemTime::now();
        self.inner
            .register_broker(broker_registration)
            .await
            .inspect(|_| {
                ENGINE_REQUEST_DURATION.record(
                    elapsed_millis(start),
                    &[KeyValue::new("operation", "register_broker")],
                )
            })
    }

<<<<<<< HEAD
=======
    #[instrument(skip_all)]
>>>>>>> 567f1a47
    async fn brokers(&self) -> Result<Vec<DescribeClusterBroker>> {
        let start = SystemTime::now();
        self.inner.brokers().await.inspect(|_| {
            ENGINE_REQUEST_DURATION.record(
                elapsed_millis(start),
                &[KeyValue::new("operation", "brokers")],
            )
        })
    }

<<<<<<< HEAD
=======
    #[instrument(skip_all)]
>>>>>>> 567f1a47
    async fn create_topic(&self, topic: CreatableTopic, validate_only: bool) -> Result<Uuid> {
        let start = SystemTime::now();
        self.inner
            .create_topic(topic, validate_only)
            .await
            .inspect(|_| {
                ENGINE_REQUEST_DURATION.record(
                    elapsed_millis(start),
                    &[KeyValue::new("operation", "create_topic")],
                )
            })
    }

<<<<<<< HEAD
=======
    #[instrument(skip_all)]
>>>>>>> 567f1a47
    async fn delete_records(
        &self,
        topics: &[DeleteRecordsTopic],
    ) -> Result<Vec<DeleteRecordsTopicResult>> {
        let start = SystemTime::now();
        self.inner.delete_records(topics).await.inspect(|_| {
            ENGINE_REQUEST_DURATION.record(
                elapsed_millis(start),
                &[KeyValue::new("operation", "delete_records")],
            )
        })
    }

<<<<<<< HEAD
=======
    #[instrument(skip_all)]
>>>>>>> 567f1a47
    async fn delete_topic(&self, topic: &TopicId) -> Result<ErrorCode> {
        let start = SystemTime::now();
        self.inner.delete_topic(topic).await.inspect(|_| {
            ENGINE_REQUEST_DURATION.record(
                elapsed_millis(start),
                &[KeyValue::new("operation", "delete_topic")],
            )
        })
    }

<<<<<<< HEAD
=======
    #[instrument(skip_all)]
>>>>>>> 567f1a47
    async fn incremental_alter_resource(
        &self,
        resource: AlterConfigsResource,
    ) -> Result<AlterConfigsResourceResponse> {
        let start = SystemTime::now();
        self.inner
            .incremental_alter_resource(resource)
            .await
            .inspect(|_| {
                ENGINE_REQUEST_DURATION.record(
                    elapsed_millis(start),
                    &[KeyValue::new("operation", "incremental_alter_resource")],
                )
            })
    }

<<<<<<< HEAD
=======
    #[instrument(skip_all)]
>>>>>>> 567f1a47
    async fn produce(
        &self,
        transaction_id: Option<&str>,
        topition: &Topition,
        deflated: deflated::Batch,
    ) -> Result<i64> {
        let start = SystemTime::now();
        self.inner
            .produce(transaction_id, topition, deflated)
            .await
            .inspect(|_| {
                ENGINE_REQUEST_DURATION.record(
                    elapsed_millis(start),
                    &[KeyValue::new("operation", "produce")],
                )
            })
    }

<<<<<<< HEAD
=======
    #[instrument(skip_all)]
>>>>>>> 567f1a47
    async fn fetch(
        &self,
        topition: &Topition,
        offset: i64,
        min_bytes: u32,
        max_bytes: u32,
        isolation_level: IsolationLevel,
    ) -> Result<Vec<deflated::Batch>> {
        let start = SystemTime::now();
        self.inner
            .fetch(topition, offset, min_bytes, max_bytes, isolation_level)
            .await
            .inspect(|_| {
                ENGINE_REQUEST_DURATION.record(
                    elapsed_millis(start),
                    &[KeyValue::new("operation", "fetch")],
                )
            })
    }

<<<<<<< HEAD
=======
    #[instrument(skip_all)]
>>>>>>> 567f1a47
    async fn offset_stage(&self, topition: &Topition) -> Result<OffsetStage> {
        let start = SystemTime::now();
        self.inner.offset_stage(topition).await.inspect(|_| {
            ENGINE_REQUEST_DURATION.record(
                elapsed_millis(start),
                &[KeyValue::new("operation", "offset_stage")],
            )
        })
    }

<<<<<<< HEAD
=======
    #[instrument(skip_all)]
>>>>>>> 567f1a47
    async fn offset_commit(
        &self,
        group: &str,
        retention: Option<Duration>,
        offsets: &[(Topition, OffsetCommitRequest)],
    ) -> Result<Vec<(Topition, ErrorCode)>> {
        let start = SystemTime::now();
        self.inner
            .offset_commit(group, retention, offsets)
            .await
            .inspect(|_| {
                ENGINE_REQUEST_DURATION.record(
                    elapsed_millis(start),
                    &[KeyValue::new("operation", "offset_commit")],
                )
            })
    }

<<<<<<< HEAD
=======
    #[instrument(skip_all)]
>>>>>>> 567f1a47
    async fn committed_offset_topitions(&self, group_id: &str) -> Result<BTreeMap<Topition, i64>> {
        let start = SystemTime::now();
        self.inner
            .committed_offset_topitions(group_id)
            .await
            .inspect(|_| {
                ENGINE_REQUEST_DURATION.record(
                    elapsed_millis(start),
                    &[KeyValue::new("operation", "committed_offset_topitions")],
                )
            })
    }

<<<<<<< HEAD
=======
    #[instrument(skip_all)]
>>>>>>> 567f1a47
    async fn offset_fetch(
        &self,
        group_id: Option<&str>,
        topics: &[Topition],
        require_stable: Option<bool>,
    ) -> Result<BTreeMap<Topition, i64>> {
        let start = SystemTime::now();
        self.inner
            .offset_fetch(group_id, topics, require_stable)
            .await
            .inspect(|_| {
                ENGINE_REQUEST_DURATION.record(
                    elapsed_millis(start),
                    &[KeyValue::new("operation", "offset_fetch")],
                )
            })
    }

<<<<<<< HEAD
=======
    #[instrument(skip_all)]
>>>>>>> 567f1a47
    async fn list_offsets(
        &self,
        isolation_level: IsolationLevel,
        offsets: &[(Topition, ListOffset)],
    ) -> Result<Vec<(Topition, ListOffsetResponse)>> {
        let start = SystemTime::now();
        self.inner
            .list_offsets(isolation_level, offsets)
            .await
            .inspect(|_| {
                ENGINE_REQUEST_DURATION.record(
                    elapsed_millis(start),
                    &[KeyValue::new("operation", "list_offsets")],
                )
            })
    }

<<<<<<< HEAD
=======
    #[instrument(skip_all)]
>>>>>>> 567f1a47
    async fn metadata(&self, topics: Option<&[TopicId]>) -> Result<MetadataResponse> {
        let start = SystemTime::now();
        self.inner.metadata(topics).await.inspect(|_| {
            ENGINE_REQUEST_DURATION.record(
                elapsed_millis(start),
                &[KeyValue::new("operation", "metadata")],
            )
        })
    }

<<<<<<< HEAD
=======
    #[instrument(skip_all)]
>>>>>>> 567f1a47
    async fn describe_config(
        &self,
        name: &str,
        resource: ConfigResource,
        keys: Option<&[String]>,
    ) -> Result<DescribeConfigsResult> {
        let start = SystemTime::now();
        self.inner
            .describe_config(name, resource, keys)
            .await
            .inspect(|_| {
                ENGINE_REQUEST_DURATION.record(
                    elapsed_millis(start),
                    &[KeyValue::new("operation", "describe_config")],
                )
            })
    }

<<<<<<< HEAD
=======
    #[instrument(skip_all)]
>>>>>>> 567f1a47
    async fn describe_topic_partitions(
        &self,
        topics: Option<&[TopicId]>,
        partition_limit: i32,
        cursor: Option<Topition>,
    ) -> Result<Vec<DescribeTopicPartitionsResponseTopic>> {
        let start = SystemTime::now();
        self.inner
            .describe_topic_partitions(topics, partition_limit, cursor)
            .await
            .inspect(|_| {
                ENGINE_REQUEST_DURATION.record(
                    elapsed_millis(start),
                    &[KeyValue::new("operation", "describe_topic_partitions")],
                )
            })
    }

<<<<<<< HEAD
=======
    #[instrument(skip_all)]
>>>>>>> 567f1a47
    async fn list_groups(&self, states_filter: Option<&[String]>) -> Result<Vec<ListedGroup>> {
        let start = SystemTime::now();
        self.inner.list_groups(states_filter).await.inspect(|_| {
            ENGINE_REQUEST_DURATION.record(
                elapsed_millis(start),
                &[KeyValue::new("operation", "list_groups")],
            )
        })
    }

<<<<<<< HEAD
=======
    #[instrument(skip_all)]
>>>>>>> 567f1a47
    async fn delete_groups(
        &self,
        group_ids: Option<&[String]>,
    ) -> Result<Vec<DeletableGroupResult>> {
        let start = SystemTime::now();
        self.inner.delete_groups(group_ids).await.inspect(|_| {
            ENGINE_REQUEST_DURATION.record(
                elapsed_millis(start),
                &[KeyValue::new("operation", "delete_groups")],
            )
        })
    }

<<<<<<< HEAD
=======
    #[instrument(skip_all)]
>>>>>>> 567f1a47
    async fn describe_groups(
        &self,
        group_ids: Option<&[String]>,
        include_authorized_operations: bool,
    ) -> Result<Vec<NamedGroupDetail>> {
        let start = SystemTime::now();
        self.inner
            .describe_groups(group_ids, include_authorized_operations)
            .await
            .inspect(|_| {
                ENGINE_REQUEST_DURATION.record(
                    elapsed_millis(start),
                    &[KeyValue::new("operation", "describe_groups")],
                )
            })
    }

<<<<<<< HEAD
=======
    #[instrument(skip_all)]
>>>>>>> 567f1a47
    async fn update_group(
        &self,
        group_id: &str,
        detail: GroupDetail,
        version: Option<Version>,
    ) -> Result<Version, UpdateError<GroupDetail>> {
        let start = SystemTime::now();
        self.inner
            .update_group(group_id, detail, version)
            .await
            .inspect(|_| {
                ENGINE_REQUEST_DURATION.record(
                    elapsed_millis(start),
                    &[KeyValue::new("operation", "update_group")],
                )
            })
    }

<<<<<<< HEAD
=======
    #[instrument(skip_all)]
>>>>>>> 567f1a47
    async fn init_producer(
        &self,
        transaction_id: Option<&str>,
        transaction_timeout_ms: i32,
        producer_id: Option<i64>,
        producer_epoch: Option<i16>,
    ) -> Result<ProducerIdResponse> {
        let start = SystemTime::now();
        self.inner
            .init_producer(
                transaction_id,
                transaction_timeout_ms,
                producer_id,
                producer_epoch,
            )
            .await
            .inspect(|_| {
                ENGINE_REQUEST_DURATION.record(
                    elapsed_millis(start),
                    &[KeyValue::new("operation", "init_producer")],
                )
            })
    }

<<<<<<< HEAD
=======
    #[instrument(skip_all)]
>>>>>>> 567f1a47
    async fn txn_add_offsets(
        &self,
        transaction_id: &str,
        producer_id: i64,
        producer_epoch: i16,
        group_id: &str,
    ) -> Result<ErrorCode> {
        let start = SystemTime::now();
        self.inner
            .txn_add_offsets(transaction_id, producer_id, producer_epoch, group_id)
            .await
            .inspect(|_| {
                ENGINE_REQUEST_DURATION.record(
                    elapsed_millis(start),
                    &[KeyValue::new("operation", "txn_add_offsets")],
                )
            })
    }

<<<<<<< HEAD
=======
    #[instrument(skip_all)]
>>>>>>> 567f1a47
    async fn txn_add_partitions(
        &self,
        partitions: TxnAddPartitionsRequest,
    ) -> Result<TxnAddPartitionsResponse> {
        let start = SystemTime::now();
        self.inner
            .txn_add_partitions(partitions)
            .await
            .inspect(|_| {
                ENGINE_REQUEST_DURATION.record(
                    elapsed_millis(start),
                    &[KeyValue::new("operation", "txn_add_partitions")],
                )
            })
    }

<<<<<<< HEAD
=======
    #[instrument(skip_all)]
>>>>>>> 567f1a47
    async fn txn_offset_commit(
        &self,
        offsets: TxnOffsetCommitRequest,
    ) -> Result<Vec<TxnOffsetCommitResponseTopic>> {
        let start = SystemTime::now();
        self.inner.txn_offset_commit(offsets).await.inspect(|_| {
            ENGINE_REQUEST_DURATION.record(
                elapsed_millis(start),
                &[KeyValue::new("operation", "txn_offset_commit")],
            )
        })
    }

<<<<<<< HEAD
=======
    #[instrument(skip_all)]
>>>>>>> 567f1a47
    async fn txn_end(
        &self,
        transaction_id: &str,
        producer_id: i64,
        producer_epoch: i16,
        committed: bool,
    ) -> Result<ErrorCode> {
        let start = SystemTime::now();
        self.inner
            .txn_end(transaction_id, producer_id, producer_epoch, committed)
            .await
            .inspect(|_| {
                ENGINE_REQUEST_DURATION.record(
                    elapsed_millis(start),
                    &[KeyValue::new("operation", "txn_end")],
                )
            })
    }

<<<<<<< HEAD
    async fn maintain(&self, now: SystemTime) -> Result<()> {
=======
    #[instrument(skip_all)]
    async fn maintain(&self) -> Result<()> {
>>>>>>> 567f1a47
        let start = SystemTime::now();
        self.inner.maintain(now).await.inspect(|_| {
            ENGINE_REQUEST_DURATION.record(
                elapsed_millis(start),
                &[KeyValue::new("operation", "maintain")],
            )
        })
    }

<<<<<<< HEAD
=======
    #[instrument(skip_all)]
>>>>>>> 567f1a47
    async fn cluster_id(&self) -> Result<String> {
        let start = SystemTime::now();
        self.inner.cluster_id().await.inspect(|_| {
            ENGINE_REQUEST_DURATION.record(
                elapsed_millis(start),
                &[KeyValue::new("operation", "cluster_id")],
            )
        })
    }

<<<<<<< HEAD
=======
    #[instrument(skip_all)]
>>>>>>> 567f1a47
    async fn node(&self) -> Result<i32> {
        let start = SystemTime::now();
        self.inner.node().await.inspect(|_| {
            ENGINE_REQUEST_DURATION
                .record(elapsed_millis(start), &[KeyValue::new("operation", "node")])
        })
    }

<<<<<<< HEAD
=======
    #[instrument(skip_all)]
>>>>>>> 567f1a47
    async fn advertised_listener(&self) -> Result<Url> {
        let start = SystemTime::now();
        self.inner.advertised_listener().await.inspect(|_| {
            ENGINE_REQUEST_DURATION.record(
                elapsed_millis(start),
                &[KeyValue::new("operation", "advertised_listener")],
            )
        })
    }
}

impl Builder<String, i32, Url, Url> {
    pub(crate) async fn build(self) -> Result<Engine> {
        debug!(domain = self.storage.domain(), path = self.storage.path());

        let mut path = env::current_dir().inspect(|current_dir| debug!(?current_dir))?;

        if let Some(domain) = self.storage.domain() {
            path.push(domain);
        }

        if let Some(relative) = self.storage.path().strip_prefix("/") {
            path.push(relative);
        } else {
            path.push(self.storage.path());
        }

        debug!(?path);

        let db = libsql::Builder::new_local(path).build().await?;

        let connection = db.connect()?;

        for (name, ddl) in DDL.iter() {
            _ = connection
                .execute(ddl.as_str(), ())
                .await
                .inspect(|rows| debug!(name, rows))
                .inspect_err(|err| error!(name, ?err));
        }

        let (sender, receiver) = bounded_channel(1);
        let mut server = JoinSet::new();

        let _ = {
            let cancellation = self.cancellation.clone();

            let storage = Delegate {
                cluster: self.cluster,
                node: self.node,
                advertised_listener: self.advertised_listener,
                pool: Pool::builder(ConnectionManager {
                    db: Arc::new(Mutex::new(db)),
                })
                .build()?,
                schemas: self.schemas,
                lake: self.lake,
            };

            server.spawn(async move {
                let server = ChannelRequestLayer::new(cancellation)
                    .into_layer(RequestStorageService::new(storage));

                server.serve(Context::default(), receiver).await
            })
        };

        let inner = RequestChannelService::new(sender);

        Ok(Engine {
            server: Arc::new(server),
            inner,
        })
    }
}

fn unique_constraint(error_code: ErrorCode) -> impl Fn(libsql::Error) -> Error {
    move |err| {
        if let libsql::Error::SqliteFailure(code, ref reason) = err {
            debug!(code, reason);

            if code == 2067 {
                Error::Api(error_code)
            } else {
                err.into()
            }
        } else {
            err.into()
        }
    }
}

#[async_trait]
impl Storage for Delegate {
    async fn register_broker(&self, broker_registration: BrokerRegistrationRequest) -> Result<()> {
        let start = SystemTime::now();

        debug!(?broker_registration);

        let connection = self.connection().await?;

        connection
            .execute(
                "register_broker.sql",
                &[broker_registration.cluster_id.as_str()],
            )
            .await
            .map_err(Into::into)
            .and(Ok(()))
            .inspect(|_| {
                DELEGATE_REQUEST_DURATION.record(
                    elapsed_millis(start),
                    &[KeyValue::new("operation", "register_broker")],
                )
            })
    }

    async fn brokers(&self) -> Result<Vec<DescribeClusterBroker>> {
        let start = SystemTime::now();

        debug!(cluster = self.cluster);

        let broker_id = self.node;
        let host = self
            .advertised_listener
            .host_str()
            .unwrap_or("0.0.0.0")
            .into();
        let port = self.advertised_listener.port().unwrap_or(9092).into();
        let rack = None;

        Ok(vec![
            DescribeClusterBroker::default()
                .broker_id(broker_id)
                .host(host)
                .port(port)
                .rack(rack),
        ])
        .inspect(|_| {
            DELEGATE_REQUEST_DURATION.record(
                elapsed_millis(start),
                &[KeyValue::new("operation", "brokers")],
            )
        })
    }

    async fn create_topic(&self, topic: CreatableTopic, validate_only: bool) -> Result<Uuid> {
        let start = SystemTime::now();

        debug!(cluster = self.cluster, ?topic, validate_only);

        let pc = self.connection().await?;
        let tx = pc.transaction().await?;

        let uuid = {
            let uuid = Uuid::new_v4();

            let parameters = (
                self.cluster.as_str(),
                topic.name.as_str(),
                uuid.to_string(),
                topic.num_partitions,
                (topic.replication_factor as i32),
            );

            pc.query_one("topic_insert.sql", parameters.clone())
                .await
                .inspect_err(|err| error!(?err))
                .map_err(unique_constraint(ErrorCode::TopicAlreadyExists))
                .inspect(|row| debug!(?parameters, ?row))
                .and_then(|row| {
                    row.get::<String>(0)
                        .inspect_err(|err| error!(?err))
                        .map_err(Into::into)
                })
                .and_then(|id| Uuid::parse_str(id.as_str()).map_err(Into::into))
        }
        .inspect(|uuid| debug!(?uuid))
        .inspect_err(|err| error!(?err))?;

        for partition in 0..topic.num_partitions {
            let params = (self.cluster.as_str(), topic.name.as_str(), partition);

            _ = pc
                .query_opt("topition_insert.sql", params)
                .await
                .map(|row| row.map(|row| row.get_value(0)).transpose())
                .inspect(|topition| debug!(?topition))?;

            _ = pc
                .query_opt("watermark_insert.sql", params)
                .await
                .map(|row| row.map(|row| row.get_value(0)).transpose())
                .inspect(|watermark| debug!(?watermark))?;
        }

        if let Some(configs) = topic.configs {
            for config in configs {
                debug!(?config);

                let params = (
                    self.cluster.as_str(),
                    topic.name.as_str(),
                    config.name.as_str(),
                    config.value.as_deref(),
                );

                _ = pc
                    .query_one("topic_configuration_upsert.sql", params)
                    .await
                    .map(|row| row.get_value(0))
                    .inspect_err(|err| error!(?err, ?config))
                    .inspect(|id| debug!(?id, ?config))?;
            }
        }

        pc.commit(tx).await.and(Ok(uuid)).inspect(|_| {
            DELEGATE_REQUEST_DURATION.record(
                elapsed_millis(start),
                &[KeyValue::new("operation", "create_topic")],
            )
        })
    }

    async fn delete_records(
        &self,
        topics: &[DeleteRecordsTopic],
    ) -> Result<Vec<DeleteRecordsTopicResult>> {
        debug!(?topics);
        todo!()
    }

    async fn delete_topic(&self, topic: &TopicId) -> Result<ErrorCode> {
        let start = SystemTime::now();
        debug!(cluster = self.cluster, ?topic);

        let pc = self.connection().await?;
        let tx = pc.transaction().await?;

        let mut rows = match topic {
            TopicId::Id(id) => {
                pc.query(
                    "topic_select_uuid.sql",
                    (self.cluster.as_str(), id.to_string().as_str()),
                )
                .await?
            }

            TopicId::Name(name) => {
                pc.query(
                    "topic_select_name.sql",
                    (self.cluster.as_str(), name.as_str()),
                )
                .await?
            }
        };

        let Some(row) = rows.next().await? else {
            return Ok(ErrorCode::UnknownTopicOrPartition);
        };

        let topic_name = row.get_str(1)?;

        for sql in [
            "consumer_offset_delete_by_topic.sql",
            "topic_configuration_delete_by_topic.sql",
            "watermark_delete_by_topic.sql",
            "header_delete_by_topic.sql",
            "record_delete_by_topic.sql",
            "txn_offset_commit_tp_delete_by_topic.sql",
            "txn_produce_offset_delete_by_topic.sql",
            "txn_topition_delete_by_topic.sql",
            "producer_detail_delete_by_topic.sql",
            "topition_delete_by_topic.sql",
        ] {
            let rows = pc.execute(sql, (self.cluster.as_str(), topic_name)).await?;

            debug!(?topic, rows, sql)
        }

        _ = pc
            .execute("topic_delete_by.sql", (self.cluster.as_str(), topic_name))
            .await?;

        pc.commit(tx).await.and(Ok(ErrorCode::None)).inspect(|_| {
            DELEGATE_REQUEST_DURATION.record(
                elapsed_millis(start),
                &[KeyValue::new("operation", "delete_topic")],
            )
        })
    }

    async fn incremental_alter_resource(
        &self,
        resource: AlterConfigsResource,
    ) -> Result<AlterConfigsResourceResponse> {
        let start = SystemTime::now();
        debug!(?resource);

        match ConfigResource::from(resource.resource_type) {
            ConfigResource::Group => Ok(AlterConfigsResourceResponse::default()
                .error_code(ErrorCode::None.into())
                .error_message(Some("".into()))
                .resource_type(resource.resource_type)
                .resource_name(resource.resource_name)),
            ConfigResource::ClientMetric => Ok(AlterConfigsResourceResponse::default()
                .error_code(ErrorCode::None.into())
                .error_message(Some("".into()))
                .resource_type(resource.resource_type)
                .resource_name(resource.resource_name)),
            ConfigResource::BrokerLogger => Ok(AlterConfigsResourceResponse::default()
                .error_code(ErrorCode::None.into())
                .error_message(Some("".into()))
                .resource_type(resource.resource_type)
                .resource_name(resource.resource_name)),
            ConfigResource::Broker => Ok(AlterConfigsResourceResponse::default()
                .error_code(ErrorCode::None.into())
                .error_message(Some("".into()))
                .resource_type(resource.resource_type)
                .resource_name(resource.resource_name)),
            ConfigResource::Topic => {
                let mut error_code = ErrorCode::None;

                for config in resource.configs.unwrap_or_default() {
                    match OpType::try_from(config.config_operation)? {
                        OpType::Set => {
                            let c = self.connection().await?;

                            if c.query(
                                "topic_configuration_upsert.sql",
                                (
                                    self.cluster.as_str(),
                                    resource.resource_name.as_str(),
                                    config.name.as_str(),
                                    config.value.as_deref(),
                                ),
                            )
                            .await
                            .inspect_err(|err| error!(?err))
                            .is_err()
                            {
                                error_code = ErrorCode::UnknownServerError;
                                break;
                            }
                        }
                        OpType::Delete => {
                            let c = self.connection().await?;

                            if c.query(
                                "topic_configuration_delete.sql",
                                (
                                    self.cluster.as_str(),
                                    resource.resource_name.as_str(),
                                    config.name.as_str(),
                                ),
                            )
                            .await
                            .inspect_err(|err| error!(?err))
                            .is_err()
                            {
                                error_code = ErrorCode::UnknownServerError;
                                break;
                            }
                        }
                        OpType::Append => todo!(),
                        OpType::Subtract => todo!(),
                    }
                }

                Ok(AlterConfigsResourceResponse::default()
                    .error_code(error_code.into())
                    .error_message(Some("".into()))
                    .resource_type(resource.resource_type)
                    .resource_name(resource.resource_name))
                .inspect(|_| {
                    DELEGATE_REQUEST_DURATION.record(
                        elapsed_millis(start),
                        &[KeyValue::new("operation", "incremental_alter_resource")],
                    )
                })
            }
            ConfigResource::Unknown => Ok(AlterConfigsResourceResponse::default()
                .error_code(ErrorCode::None.into())
                .error_message(Some("".into()))
                .resource_type(resource.resource_type)
                .resource_name(resource.resource_name))
            .inspect(|_| {
                DELEGATE_REQUEST_DURATION.record(
                    elapsed_millis(start),
                    &[KeyValue::new("operation", "incremental_alter_resource")],
                )
            }),
        }
    }

    async fn produce(
        &self,
        transaction_id: Option<&str>,
        topition: &Topition,
        deflated: deflated::Batch,
    ) -> Result<i64> {
        let start = SystemTime::now();

        let pc = self.connection().await?;

        let tx = pc.transaction().await.inspect(|_| {
            debug!(after_produce_transaction = elapsed_millis(start));
        })?;

        let high = self
            .produce_in_tx(transaction_id, topition, deflated, &pc)
            .await
            .inspect(|_| {
                debug!(after_produce_in_tx = elapsed_millis(start));
            })
            .inspect_err(|err| error!(?err))?;

        pc.commit(tx)
            .await
            .and(Ok(high))
            .inspect_err(|err| error!(?err))
            .inspect(|_| {
                debug!(after_produce_commit = elapsed_millis(start));

                DELEGATE_REQUEST_DURATION.record(
                    elapsed_millis(start),
                    &[KeyValue::new("operation", "produce")],
                )
            })
    }

    async fn fetch(
        &self,
        topition: &Topition,
        offset: i64,
        min_bytes: u32,
        max_bytes: u32,
        isolation_level: IsolationLevel,
    ) -> Result<Vec<deflated::Batch>> {
        let start = SystemTime::now();

        debug!(?topition, offset, min_bytes, max_bytes, ?isolation_level);

        let high_watermark = self.offset_stage(topition).await.map(|offset_stage| {
            if isolation_level == IsolationLevel::ReadCommitted {
                offset_stage.last_stable
            } else {
                offset_stage.high_watermark
            }
        })?;

        debug!(
            cluster = self.cluster,
            ?topition,
            offset,
            ?isolation_level,
            high_watermark,
            min_bytes,
            max_bytes
        );

        let c = self.connection().await?;

        let mut records = c
            .query(
                "record_fetch.sql",
                (
                    self.cluster.as_str(),
                    topition.topic(),
                    topition.partition(),
                    offset,
                    (max_bytes as i64),
                    high_watermark,
                ),
            )
            .await
            .inspect_err(|err| error!(?err))?;

        let mut batches = vec![];

        if let Some(row) = records.next().await? {
            let offset_delta = 0;
            let timestamp_delta = 0;

            let record_builder = {
                let mut record_builder = Record::builder()
                    .offset_delta(offset_delta)
                    .timestamp_delta(timestamp_delta)
                    .key(
                        row.get::<Option<Vec<u8>>>(3)
                            .map(|o| o.map(Bytes::from))
                            .inspect(|k| debug!(?k))
                            .inspect_err(|err| error!(?err))?,
                    )
                    .value(
                        row.get::<Option<Vec<u8>>>(4)
                            .map(|o| o.map(Bytes::from))
                            .inspect(|v| debug!(?v))
                            .inspect_err(|err| error!(?err))?,
                    );

                let mut headers = c
                    .query(
                        "header_fetch.sql",
                        (
                            self.cluster.as_str(),
                            topition.topic(),
                            topition.partition(),
                            offset,
                        ),
                    )
                    .await?;

                while let Some(header) = headers.next().await? {
                    let mut header_builder = Header::builder();

                    if let Some(k) = header
                        .get::<Option<Vec<u8>>>(0)
                        .inspect_err(|err| error!(?err))?
                    {
                        header_builder = header_builder.key(Bytes::from(k));
                    }

                    if let Some(v) = header
                        .get::<Option<Vec<u8>>>(1)
                        .inspect_err(|err| error!(?err))?
                    {
                        header_builder = header_builder.value(Bytes::from(v));
                    }

                    record_builder = record_builder.header(header_builder);
                }

                record_builder
            };

            let mut batch_builder = inflated::Batch::builder()
                .base_offset(
                    row.get::<i64>(0)
                        .inspect(|base_offset| debug!(base_offset))
                        .inspect_err(|err| error!(?err))?,
                )
                .attributes(
                    row.get::<Option<i32>>(1)
                        .map(|attributes| attributes.unwrap_or(0))
                        .inspect_err(|err| error!(?err))? as i16,
                )
                .base_timestamp(
                    row.get_value(2)
                        .map_err(Error::from)
                        .and_then(LiteTimestamp::try_from)
                        .and_then(|system_time| to_timestamp(&system_time.0).map_err(Into::into))
                        .inspect_err(|err| error!(?err))?,
                )
                .producer_id(
                    row.get::<Option<i64>>(6)
                        .map(|producer_id| producer_id.unwrap_or(-1))
                        .inspect_err(|err| error!(?err))?,
                )
                .producer_epoch(
                    row.get::<Option<i32>>(7)
                        .map(|producer_epoch| producer_epoch.unwrap_or(-1))
                        .inspect_err(|err| error!(?err))? as i16,
                )
                .record(record_builder)
                .last_offset_delta(offset_delta);

            while let Some(row) = records.next().await? {
                let attributes = row
                    .get::<Option<i32>>(1)
                    .map(|attributes| attributes.unwrap_or(0))
                    .inspect_err(|err| error!(?err))? as i16;

                let producer_id = row
                    .get::<Option<i64>>(6)
                    .map(|producer_id| producer_id.unwrap_or(-1))
                    .inspect_err(|err| error!(?err))?;
                let producer_epoch = row
                    .get::<Option<i32>>(7)
                    .map(|producer_epoch| producer_epoch.unwrap_or(-1))
                    .inspect_err(|err| error!(?err))? as i16;

                if batch_builder.attributes != attributes
                    || batch_builder.producer_id != producer_id
                    || batch_builder.producer_epoch != producer_epoch
                {
                    batches.push(batch_builder.build().and_then(TryInto::try_into)?);

                    batch_builder = inflated::Batch::builder()
                        .base_offset(
                            row.get::<i64>(0)
                                .inspect(|base_offset| debug!(base_offset))
                                .inspect_err(|err| error!(?err))?,
                        )
                        .base_timestamp(
                            row.get_value(2)
                                .map_err(Error::from)
                                .and_then(LiteTimestamp::try_from)
                                .and_then(|system_time| {
                                    to_timestamp(&system_time.0).map_err(Into::into)
                                })
                                .inspect_err(|err| error!(?err))?,
                        )
                        .attributes(attributes)
                        .producer_id(producer_id)
                        .producer_epoch(producer_epoch);
                }

                let offset = row
                    .get::<i64>(0)
                    .inspect(|offset| debug!(offset))
                    .inspect_err(|err| error!(?err))?;
                let offset_delta = i32::try_from(offset - batch_builder.base_offset)?;

                let timestamp_delta = row
                    .get_value(2)
                    .map_err(Error::from)
                    .and_then(LiteTimestamp::try_from)
                    .and_then(|system_time| {
                        to_timestamp(&system_time.0)
                            .map(|timestamp| timestamp - batch_builder.base_timestamp)
                            .map_err(Into::into)
                    })
                    .inspect(|timestamp| debug!(?timestamp))
                    .inspect_err(|err| error!(?err))?;

                let record_builder = {
                    let mut record_builder = Record::builder()
                        .offset_delta(offset_delta)
                        .timestamp_delta(timestamp_delta)
                        .key(
                            row.get::<Option<Vec<u8>>>(3)
                                .map(|o| o.map(Bytes::from))
                                .inspect(|k| debug!(?k))
                                .inspect_err(|err| error!(?err))?,
                        )
                        .value(
                            row.get::<Option<Vec<u8>>>(4)
                                .map(|o| o.map(Bytes::from))
                                .inspect(|v| debug!(?v))
                                .inspect_err(|err| error!(?err))?,
                        );

                    let mut headers = c
                        .query(
                            "header_fetch.sql",
                            (
                                self.cluster.as_str(),
                                topition.topic(),
                                topition.partition(),
                                offset,
                            ),
                        )
                        .await?;

                    while let Some(header) = headers.next().await? {
                        let mut header_builder = Header::builder();

                        if let Some(k) = header
                            .get::<Option<Vec<u8>>>(0)
                            .inspect_err(|err| error!(?err))?
                        {
                            header_builder = header_builder.key(Bytes::from(k));
                        }

                        if let Some(v) = header
                            .get::<Option<Vec<u8>>>(1)
                            .inspect_err(|err| error!(?err))?
                        {
                            header_builder = header_builder.value(Bytes::from(v));
                        }

                        record_builder = record_builder.header(header_builder);
                    }

                    record_builder
                };

                batch_builder = batch_builder
                    .record(record_builder)
                    .last_offset_delta(offset_delta);
            }

            batches.push(batch_builder.build().and_then(TryInto::try_into)?);
        } else {
            batches.push(
                inflated::Batch::builder()
                    .build()
                    .and_then(TryInto::try_into)?,
            );
        }

        Ok(batches).inspect(|_| {
            DELEGATE_REQUEST_DURATION.record(
                elapsed_millis(start),
                &[KeyValue::new("operation", "fetch")],
            )
        })
    }

    async fn offset_stage(&self, topition: &Topition) -> Result<OffsetStage> {
        let start = SystemTime::now();

        debug!(cluster = self.cluster, ?topition);

        let c = self.connection().await?;

        let row = c
            .query_one(
                "watermark_select.sql",
                (
                    self.cluster.as_str(),
                    topition.topic(),
                    topition.partition(),
                ),
            )
            .await
            .inspect_err(|err| error!(?topition, ?err))?;

        let log_start = row
            .get::<Option<i64>>(0)
            .inspect_err(|err| error!(?topition, ?err))?
            .unwrap_or_default();

        let high_watermark = row
            .get::<Option<i64>>(1)
            .inspect_err(|err| error!(?topition, ?err))?
            .unwrap_or_default();

        let last_stable = row
            .get::<Option<i64>>(1)
            .inspect_err(|err| error!(?topition, ?err))?
            .unwrap_or(high_watermark);

        debug!(cluster = self.cluster, ?topition, log_start, high_watermark,);

        Ok(OffsetStage {
            last_stable,
            high_watermark,
            log_start,
        })
        .inspect(|_| {
            DELEGATE_REQUEST_DURATION.record(
                elapsed_millis(start),
                &[KeyValue::new("operation", "offset_stage")],
            )
        })
    }

    async fn offset_commit(
        &self,
        group: &str,
        retention: Option<Duration>,
        offsets: &[(Topition, OffsetCommitRequest)],
    ) -> Result<Vec<(Topition, ErrorCode)>> {
        let start = SystemTime::now();

        debug!(cluster = self.cluster, ?group, ?retention, ?offsets);

        let c = self.connection().await?;
        let tx = c.transaction().await?;

        let mut cg_inserted = false;

        let mut responses = vec![];

        for (topition, offset) in offsets {
            debug!(?topition, ?offset);

            let mut rows = c
                .query(
                    "topition_select.sql",
                    (
                        self.cluster.as_str(),
                        topition.topic(),
                        topition.partition(),
                    ),
                )
                .await
                .inspect_err(|err| error!(?err))?;

            if rows.next().await.inspect_err(|err| error!(?err))?.is_some() {
                if !cg_inserted {
                    let rows = c
                        .execute("consumer_group_insert.sql", (self.cluster.as_str(), group))
                        .await?;
                    debug!(rows);

                    cg_inserted = true;
                }

                let rows = c
                    .execute(
                        "consumer_offset_insert.sql",
                        (
                            self.cluster.as_str(),
                            topition.topic(),
                            topition.partition(),
                            group,
                            offset.offset,
                            offset.leader_epoch,
                            offset.timestamp.map(LiteTimestamp),
                            offset.metadata.as_deref(),
                        ),
                    )
                    .await
                    .inspect_err(|err| error!(?err))?;

                debug!(?rows);

                responses.push((
                    topition.to_owned(),
                    if rows == 0 {
                        ErrorCode::UnknownTopicOrPartition
                    } else {
                        ErrorCode::None
                    },
                ));
            } else {
                responses.push((topition.to_owned(), ErrorCode::UnknownTopicOrPartition))
            }
        }

        c.commit(tx).await.inspect_err(|err| error!(?err))?;

        Ok(responses).inspect(|_| {
            DELEGATE_REQUEST_DURATION.record(
                elapsed_millis(start),
                &[KeyValue::new("operation", "offset_commit")],
            )
        })
    }

    async fn committed_offset_topitions(&self, group_id: &str) -> Result<BTreeMap<Topition, i64>> {
        let start = SystemTime::now();

        debug!(group_id);

        let mut results = BTreeMap::new();

        let c = self.connection().await?;

        let mut rows = c
            .query(
                "consumer_offset_select_by_group.sql",
                (self.cluster.as_str(), group_id),
            )
            .await?;

        while let Some(row) = rows.next().await? {
            let topic = row.get_str(0)?;
            let partition = row.get::<i32>(1)?;
            let offset = row.get::<i64>(2)?;

            debug!(group_id, topic, partition, offset);

            assert_eq!(
                None,
                results.insert(Topition::new(topic, partition), offset)
            );
        }

        Ok(results).inspect(|_| {
            DELEGATE_REQUEST_DURATION.record(
                elapsed_millis(start),
                &[KeyValue::new("operation", "committed_offset_topitions")],
            )
        })
    }

    async fn offset_fetch(
        &self,
        group_id: Option<&str>,
        topics: &[Topition],
        require_stable: Option<bool>,
    ) -> Result<BTreeMap<Topition, i64>> {
        let start = SystemTime::now();

        debug!(cluster = self.cluster, ?group_id, ?topics, ?require_stable);

        let c = self.connection().await?;

        let mut offsets = BTreeMap::new();

        for topic in topics {
            let mut rows = c
                .query(
                    "consumer_offset_select.sql",
                    (
                        self.cluster.as_str(),
                        group_id,
                        topic.topic(),
                        topic.partition(),
                    ),
                )
                .await
                .inspect_err(|err| {
                    error!(
                        ?err,
                        cluster = self.cluster,
                        group_id,
                        topic = topic.topic,
                        partition = topic.partition
                    )
                })?;

            let offset = rows
                .next()
                .await
                .and_then(|maybe| maybe.map_or(Ok(-1), |row| row.get::<i64>(0)))
                .inspect(|offset| {
                    debug!(
                        cluster = self.cluster,
                        group_id,
                        topic = topic.topic,
                        partition = topic.partition,
                        offset
                    )
                })
                .inspect_err(|err| {
                    error!(
                        ?err,
                        cluster = self.cluster,
                        group_id,
                        topic = topic.topic,
                        partition = topic.partition
                    )
                })?;

            assert_eq!(None, offsets.insert(topic.to_owned(), offset));
        }

        Ok(offsets).inspect(|_| {
            DELEGATE_REQUEST_DURATION.record(
                elapsed_millis(start),
                &[KeyValue::new("operation", "offset_fetch")],
            )
        })
    }

    async fn list_offsets(
        &self,
        isolation_level: IsolationLevel,
        offsets: &[(Topition, ListOffset)],
    ) -> Result<Vec<(Topition, ListOffsetResponse)>> {
        let start = SystemTime::now();

        debug!(cluster = self.cluster, ?isolation_level, ?offsets);

        let c = self.connection().await?;

        let mut responses = vec![];

        for (topition, offset_type) in offsets {
            let query = match (offset_type, isolation_level) {
                (ListOffset::Earliest, _) => "list_earliest_offset.sql",
                (ListOffset::Latest, IsolationLevel::ReadCommitted) => {
                    "list_latest_offset_committed.sql"
                }
                (ListOffset::Latest, IsolationLevel::ReadUncommitted) => {
                    "list_latest_offset_uncommitted.sql"
                }
                (ListOffset::Timestamp(_), _) => "list_latest_offset_timestamp.sql",
            };

            debug!(?query);

            let list_offset = match offset_type {
                ListOffset::Earliest | ListOffset::Latest => c
                    .query_opt(
                        query,
                        (
                            self.cluster.as_str(),
                            topition.topic(),
                            topition.partition(),
                        ),
                    )
                    .await
                    .inspect_err(|err| error!(?err, cluster = self.cluster, ?topition)),

                ListOffset::Timestamp(timestamp) => c
                    .query_opt(
                        query,
                        (
                            self.cluster.as_str(),
                            topition.topic(),
                            topition.partition(),
                            LiteTimestamp::from(timestamp),
                        ),
                    )
                    .await
                    .inspect_err(|err| error!(?err)),
            }
            .inspect_err(|err| {
                error!(?err, cluster = self.cluster, ?topition);
            })
            .inspect(|result| debug!(?result))?
            .map_or_else(
                || {
                    let timestamp = None;
                    let offset = Some(0);
                    debug!(
                        cluster = self.cluster,
                        ?topition,
                        ?offset_type,
                        offset,
                        ?timestamp
                    );

                    Ok(ListOffsetResponse {
                        timestamp,
                        offset,
                        ..Default::default()
                    })
                },
                |row| {
                    debug!(?row);

                    row.get::<i64>(0)
                        .map_err(Into::into)
                        .map(Some)
                        .and_then(|offset| {
                            row.get_value(1)
                                .map_err(Into::into)
                                .and_then(LiteTimestamp::try_from)
                                .map(SystemTime::from)
                                .map(Some)
                                .map(|timestamp| {
                                    debug!(
                                        cluster = self.cluster,
                                        ?topition,
                                        ?offset_type,
                                        offset,
                                        ?timestamp
                                    );

                                    ListOffsetResponse {
                                        timestamp,
                                        offset,
                                        ..Default::default()
                                    }
                                })
                        })
                },
            )?;

            responses.push((topition.clone(), list_offset));
        }

        Ok(responses).inspect(|r| {
            debug!(?r);
            DELEGATE_REQUEST_DURATION.record(
                elapsed_millis(start),
                &[KeyValue::new("operation", "list_offsets")],
            )
        })
    }

    async fn metadata(&self, topics: Option<&[TopicId]>) -> Result<MetadataResponse> {
        let start = SystemTime::now();

        debug!(cluster = self.cluster, ?topics);

        let c = self.connection().await.inspect_err(|err| error!(?err))?;

        let brokers = vec![
            MetadataResponseBroker::default()
                .node_id(self.node)
                .host(
                    self.advertised_listener
                        .host_str()
                        .unwrap_or("0.0.0.0")
                        .into(),
                )
                .port(self.advertised_listener.port().unwrap_or(9092).into())
                .rack(None),
        ];

        debug!(?brokers);

        let responses = match topics {
            Some(topics) if !topics.is_empty() => {
                let mut responses = vec![];

                for topic in topics {
                    responses.push(match topic {
                        TopicId::Name(name) => {
                            let mut rows = c
                                .query(
                                    "topic_select_name.sql",
                                    (self.cluster.as_str(), name.as_str()),
                                )
                                .await?;

                            match rows.next().await.inspect_err(|err| error!(?err)) {
                                Ok(Some(row)) => {
                                    let error_code = ErrorCode::None.into();
                                    let topic_id = row
                                        .get_str(0)
                                        .map_err(Error::from)
                                        .and_then(|str| Uuid::parse_str(str).map_err(Into::into))
                                        .map(|uuid| uuid.into_bytes())
                                        .map(Some)?;
                                    let name = row.get::<String>(1).map(Some)?;
                                    let is_internal = row.get::<bool>(2).map(Some)?;
                                    let partitions = row.get::<i32>(3)?;
                                    let replication_factor = row.get::<i32>(4)?;

                                    debug!(
                                        ?error_code,
                                        ?topic_id,
                                        ?name,
                                        ?is_internal,
                                        ?partitions,
                                        ?replication_factor
                                    );

                                    let mut rng = rng();
                                    let mut broker_ids: Vec<_> =
                                        brokers.iter().map(|broker| broker.node_id).collect();
                                    broker_ids.shuffle(&mut rng);

                                    let mut brokers = broker_ids.into_iter().cycle();

                                    let partitions = Some(
                                        (0..partitions)
                                            .map(|partition_index| {
                                                let leader_id = brokers.next().expect("cycling");

                                                let replica_nodes = Some(
                                                    (0..replication_factor)
                                                        .map(|_replica| {
                                                            brokers.next().expect("cycling")
                                                        })
                                                        .collect(),
                                                );
                                                let isr_nodes = replica_nodes.clone();

                                                MetadataResponsePartition::default()
                                                    .error_code(error_code)
                                                    .partition_index(partition_index)
                                                    .leader_id(leader_id)
                                                    .leader_epoch(Some(-1))
                                                    .replica_nodes(replica_nodes)
                                                    .isr_nodes(isr_nodes)
                                                    .offline_replicas(Some([].into()))
                                            })
                                            .collect(),
                                    );

                                    MetadataResponseTopic::default()
                                        .error_code(error_code)
                                        .name(name)
                                        .topic_id(topic_id)
                                        .is_internal(is_internal)
                                        .partitions(partitions)
                                        .topic_authorized_operations(Some(-2147483648))
                                }

                                Ok(None) => MetadataResponseTopic::default()
                                    .error_code(ErrorCode::UnknownTopicOrPartition.into())
                                    .name(Some(name.into()))
                                    .topic_id(Some(NULL_TOPIC_ID))
                                    .is_internal(Some(false))
                                    .partitions(Some([].into()))
                                    .topic_authorized_operations(Some(-2147483648)),

                                Err(reason) => {
                                    debug!(?reason);
                                    MetadataResponseTopic::default()
                                        .error_code(ErrorCode::UnknownTopicOrPartition.into())
                                        .name(Some(name.into()))
                                        .topic_id(Some(NULL_TOPIC_ID))
                                        .is_internal(Some(false))
                                        .partitions(Some([].into()))
                                        .topic_authorized_operations(Some(-2147483648))
                                }
                            }
                        }
                        TopicId::Id(id) => {
                            debug!(?id);
                            let mut rows = c
                                .query(
                                    "topic_select_uuid.sql",
                                    (self.cluster.as_str(), id.to_string().as_str()),
                                )
                                .await?;

                            match rows.next().await {
                                Ok(Some(row)) => {
                                    let error_code = ErrorCode::None.into();
                                    let topic_id = row
                                        .get_str(0)
                                        .map_err(Error::from)
                                        .and_then(|str| Uuid::parse_str(str).map_err(Into::into))
                                        .map(|uuid| uuid.into_bytes())
                                        .map(Some)?;
                                    let name = row.get::<String>(1).map(Some)?;
                                    let is_internal = row.get::<bool>(2).map(Some)?;
                                    let partitions = row.get::<i32>(3)?;
                                    let replication_factor = row.get::<i32>(4)?;

                                    debug!(
                                        ?error_code,
                                        ?topic_id,
                                        ?name,
                                        ?is_internal,
                                        ?partitions,
                                        ?replication_factor
                                    );

                                    let mut rng = rng();
                                    let mut broker_ids: Vec<_> =
                                        brokers.iter().map(|broker| broker.node_id).collect();
                                    broker_ids.shuffle(&mut rng);

                                    let mut brokers = broker_ids.into_iter().cycle();

                                    let partitions = Some(
                                        (0..partitions)
                                            .map(|partition_index| {
                                                let leader_id = brokers.next().expect("cycling");

                                                let replica_nodes = Some(
                                                    (0..replication_factor)
                                                        .map(|_replica| {
                                                            brokers.next().expect("cycling")
                                                        })
                                                        .collect(),
                                                );
                                                let isr_nodes = replica_nodes.clone();

                                                MetadataResponsePartition::default()
                                                    .error_code(error_code)
                                                    .partition_index(partition_index)
                                                    .leader_id(leader_id)
                                                    .leader_epoch(Some(-1))
                                                    .replica_nodes(replica_nodes)
                                                    .isr_nodes(isr_nodes)
                                                    .offline_replicas(Some([].into()))
                                            })
                                            .collect(),
                                    );

                                    MetadataResponseTopic::default()
                                        .error_code(error_code)
                                        .name(name)
                                        .topic_id(topic_id)
                                        .is_internal(is_internal)
                                        .partitions(partitions)
                                        .topic_authorized_operations(Some(-2147483648))
                                }
                                Ok(None) => MetadataResponseTopic::default()
                                    .error_code(ErrorCode::UnknownTopicOrPartition.into())
                                    .name(None)
                                    .topic_id(Some(id.into_bytes()))
                                    .is_internal(Some(false))
                                    .partitions(Some([].into()))
                                    .topic_authorized_operations(Some(-2147483648)),
                                Err(reason) => {
                                    debug!(?reason);
                                    MetadataResponseTopic::default()
                                        .error_code(ErrorCode::UnknownTopicOrPartition.into())
                                        .name(None)
                                        .topic_id(Some(id.into_bytes()))
                                        .is_internal(Some(false))
                                        .partitions(Some([].into()))
                                        .topic_authorized_operations(Some(-2147483648))
                                }
                            }
                        }
                    });
                }

                responses
            }

            _ => {
                let mut responses = vec![];

                let mut rows = c
                    .query("topic_by_cluster.sql", &[self.cluster.as_str()])
                    .await?;

                while let Some(row) = rows.next().await? {
                    let error_code = ErrorCode::None.into();
                    let topic_id = row
                        .get_str(0)
                        .map_err(Error::from)
                        .and_then(|str| Uuid::parse_str(str).map_err(Into::into))
                        .map(|uuid| uuid.into_bytes())
                        .map(Some)?;
                    let name = row.get::<String>(1).map(Some)?;
                    let is_internal = row.get::<bool>(2).map(Some)?;
                    let partitions = row.get::<i32>(3)?;
                    let replication_factor = row.get::<i32>(4)?;

                    debug!(
                        ?error_code,
                        ?topic_id,
                        ?name,
                        ?is_internal,
                        ?partitions,
                        ?replication_factor
                    );

                    let mut rng = rng();
                    let mut broker_ids: Vec<_> =
                        brokers.iter().map(|broker| broker.node_id).collect();
                    broker_ids.shuffle(&mut rng);

                    let mut brokers = broker_ids.into_iter().cycle();

                    let partitions = Some(
                        (0..partitions)
                            .map(|partition_index| {
                                let leader_id = brokers.next().expect("cycling");

                                let replica_nodes = Some(
                                    (0..replication_factor)
                                        .map(|_replica| brokers.next().expect("cycling"))
                                        .collect(),
                                );
                                let isr_nodes = replica_nodes.clone();

                                MetadataResponsePartition::default()
                                    .error_code(error_code)
                                    .partition_index(partition_index)
                                    .leader_id(leader_id)
                                    .leader_epoch(Some(-1))
                                    .replica_nodes(replica_nodes)
                                    .isr_nodes(isr_nodes)
                                    .offline_replicas(Some([].into()))
                            })
                            .collect(),
                    );

                    responses.push(
                        MetadataResponseTopic::default()
                            .error_code(error_code)
                            .name(name)
                            .topic_id(topic_id)
                            .is_internal(is_internal)
                            .partitions(partitions)
                            .topic_authorized_operations(Some(-2147483648)),
                    );
                }

                responses
            }
        };

        Ok(MetadataResponse {
            cluster: Some(self.cluster.clone()),
            controller: Some(self.node),
            brokers,
            topics: responses,
        })
        .inspect(|_| {
            DELEGATE_REQUEST_DURATION.record(
                elapsed_millis(start),
                &[KeyValue::new("operation", "metadata")],
            )
        })
    }

    async fn describe_config(
        &self,
        name: &str,
        resource: ConfigResource,
        keys: Option<&[String]>,
    ) -> Result<DescribeConfigsResult> {
        let start = SystemTime::now();

        debug!(cluster = self.cluster, name, ?resource, ?keys);

        let c = self.connection().await?;

        let mut rows = c
            .query("topic_select.sql", (self.cluster.as_str(), name))
            .await?;

        if rows.next().await?.is_some() {
            let mut rows = c
                .query(
                    "topic_configuration_select.sql",
                    (self.cluster.as_str(), name),
                )
                .await?;

            let mut configs = vec![];

            while let Some(row) = rows.next().await? {
                let name = row.get_str(0).inspect_err(|err| error!(?err))?;
                let value = row
                    .get::<Option<String>>(1)
                    .map(|value| value.unwrap_or_default())
                    .map(Some)
                    .inspect_err(|err| error!(?err))?;

                configs.push(
                    DescribeConfigsResourceResult::default()
                        .name(name.to_owned())
                        .value(value)
                        .read_only(false)
                        .is_default(None)
                        .config_source(Some(ConfigSource::DefaultConfig.into()))
                        .is_sensitive(false)
                        .synonyms(Some([].into()))
                        .config_type(Some(ConfigType::String.into()))
                        .documentation(Some("".into())),
                );
            }

            let error_code = ErrorCode::None;

            Ok(DescribeConfigsResult::default()
                .error_code(error_code.into())
                .error_message(Some(error_code.to_string()))
                .resource_type(i8::from(resource))
                .resource_name(name.into())
                .configs(Some(configs)))
            .inspect(|_| {
                DELEGATE_REQUEST_DURATION.record(
                    elapsed_millis(start),
                    &[KeyValue::new("operation", "describe_config")],
                )
            })
        } else {
            let error_code = ErrorCode::UnknownTopicOrPartition;

            Ok(DescribeConfigsResult::default()
                .error_code(error_code.into())
                .error_message(Some(error_code.to_string()))
                .resource_type(i8::from(resource))
                .resource_name(name.into())
                .configs(Some([].into())))
            .inspect(|_| {
                DELEGATE_REQUEST_DURATION.record(
                    elapsed_millis(start),
                    &[KeyValue::new("operation", "describe_config")],
                )
            })
        }
    }

    async fn describe_topic_partitions(
        &self,
        topics: Option<&[TopicId]>,
        partition_limit: i32,
        cursor: Option<Topition>,
    ) -> Result<Vec<DescribeTopicPartitionsResponseTopic>> {
        let start = SystemTime::now();

        debug!(?topics, partition_limit, ?cursor);

        let c = self.connection().await?;

        let mut responses =
            Vec::with_capacity(topics.map(|topics| topics.len()).unwrap_or_default());

        for topic in topics.unwrap_or_default() {
            responses.push(match topic {
                TopicId::Name(name) => {
                    match c
                        .query_opt(
                            "topic_select_name.sql",
                            (self.cluster.as_str(), name.as_str()),
                        )
                        .await
                        .inspect_err(|err| error!(?err))
                    {
                        Ok(Some(row)) => {
                            let topic_id = row
                                .get_str(0)
                                .map_err(Error::from)
                                .and_then(|str| Uuid::parse_str(str).map_err(Into::into))
                                .map(|uuid| uuid.into_bytes())?;
                            let name = row.get::<String>(1).map(Some)?;
                            let is_internal = row.get::<bool>(2).map(Some)?;
                            let partitions = row.get::<i32>(3)?;
                            let replication_factor = row.get::<i32>(4)?;

                            debug!(
                                ?topic_id,
                                ?name,
                                ?is_internal,
                                ?partitions,
                                ?replication_factor
                            );

                            DescribeTopicPartitionsResponseTopic::default()
                                .error_code(ErrorCode::None.into())
                                .name(name)
                                .topic_id(topic_id)
                                .is_internal(false)
                                .partitions(Some(
                                    (0..partitions)
                                        .map(|partition_index| {
                                            DescribeTopicPartitionsResponsePartition::default()
                                                .error_code(ErrorCode::None.into())
                                                .partition_index(partition_index)
                                                .leader_id(self.node)
                                                .leader_epoch(-1)
                                                .replica_nodes(Some(vec![
                                                    self.node;
                                                    replication_factor
                                                        as usize
                                                ]))
                                                .isr_nodes(Some(vec![
                                                    self.node;
                                                    replication_factor as usize
                                                ]))
                                                .eligible_leader_replicas(Some(vec![]))
                                                .last_known_elr(Some(vec![]))
                                                .offline_replicas(Some(vec![]))
                                        })
                                        .collect(),
                                ))
                                .topic_authorized_operations(-2147483648)
                        }

                        Ok(None) => DescribeTopicPartitionsResponseTopic::default()
                            .error_code(ErrorCode::UnknownTopicOrPartition.into())
                            .name(match topic {
                                TopicId::Name(name) => Some(name.into()),
                                TopicId::Id(_) => None,
                            })
                            .topic_id(match topic {
                                TopicId::Name(_) => NULL_TOPIC_ID,
                                TopicId::Id(id) => id.into_bytes(),
                            })
                            .is_internal(false)
                            .partitions(Some([].into()))
                            .topic_authorized_operations(-2147483648),

                        Err(reason) => {
                            debug!(?reason);
                            DescribeTopicPartitionsResponseTopic::default()
                                .error_code(ErrorCode::UnknownServerError.into())
                                .name(match topic {
                                    TopicId::Name(name) => Some(name.into()),
                                    TopicId::Id(_) => None,
                                })
                                .topic_id(match topic {
                                    TopicId::Name(_) => NULL_TOPIC_ID,
                                    TopicId::Id(id) => id.into_bytes(),
                                })
                                .is_internal(false)
                                .partitions(Some([].into()))
                                .topic_authorized_operations(-2147483648)
                        }
                    }
                }
                TopicId::Id(id) => {
                    debug!(?id);
                    match c
                        .query_one(
                            "topic_select_uuid.sql",
                            (self.cluster.as_str(), id.to_string().as_str()),
                        )
                        .await
                    {
                        Ok(row) => {
                            let topic_id = row
                                .get_str(0)
                                .map_err(Error::from)
                                .and_then(|str| Uuid::parse_str(str).map_err(Into::into))
                                .map(|uuid| uuid.into_bytes())?;
                            let name = row.get::<String>(1).map(Some)?;
                            let is_internal = row.get::<bool>(2).map(Some)?;
                            let partitions = row.get::<i32>(3)?;
                            let replication_factor = row.get::<i32>(4)?;

                            debug!(
                                ?topic_id,
                                ?name,
                                ?is_internal,
                                ?partitions,
                                ?replication_factor
                            );

                            DescribeTopicPartitionsResponseTopic::default()
                                .error_code(ErrorCode::None.into())
                                .name(name)
                                .topic_id(topic_id)
                                .is_internal(false)
                                .partitions(Some(
                                    (0..partitions)
                                        .map(|partition_index| {
                                            DescribeTopicPartitionsResponsePartition::default()
                                                .error_code(ErrorCode::None.into())
                                                .partition_index(partition_index)
                                                .leader_id(self.node)
                                                .leader_epoch(-1)
                                                .replica_nodes(Some(vec![
                                                    self.node;
                                                    replication_factor
                                                        as usize
                                                ]))
                                                .isr_nodes(Some(vec![
                                                    self.node;
                                                    replication_factor as usize
                                                ]))
                                                .eligible_leader_replicas(Some(vec![]))
                                                .last_known_elr(Some(vec![]))
                                                .offline_replicas(Some(vec![]))
                                        })
                                        .collect(),
                                ))
                                .topic_authorized_operations(-2147483648)
                        }

                        Err(reason) => {
                            debug!(?reason);
                            DescribeTopicPartitionsResponseTopic::default()
                                .error_code(ErrorCode::UnknownTopicOrPartition.into())
                                .name(match topic {
                                    TopicId::Name(name) => Some(name.into()),
                                    TopicId::Id(_) => None,
                                })
                                .topic_id(match topic {
                                    TopicId::Name(_) => NULL_TOPIC_ID,
                                    TopicId::Id(id) => id.into_bytes(),
                                })
                                .is_internal(false)
                                .partitions(Some([].into()))
                                .topic_authorized_operations(-2147483648)
                        }
                    }
                }
            });
        }

        Ok(responses).inspect(|_| {
            DELEGATE_REQUEST_DURATION.record(
                elapsed_millis(start),
                &[KeyValue::new("operation", "describe_topic_partitions")],
            )
        })
    }

    async fn list_groups(&self, states_filter: Option<&[String]>) -> Result<Vec<ListedGroup>> {
        let start = SystemTime::now();

        debug!(?states_filter);

        let c = self.connection().await?;

        let mut listed_groups = vec![];

        let mut rows = c
            .query("consumer_group_select.sql", &[self.cluster.as_str()])
            .await?;

        while let Some(row) = rows.next().await? {
            let group_id = row.get_str(0)?;

            listed_groups.push(
                ListedGroup::default()
                    .group_id(group_id.to_owned())
                    .protocol_type("consumer".into())
                    .group_state(Some("unknown".into()))
                    .group_type(Some("classic".into())),
            );
        }

        Ok(listed_groups).inspect(|_| {
            DELEGATE_REQUEST_DURATION.record(
                elapsed_millis(start),
                &[KeyValue::new("operation", "list_groups")],
            )
        })
    }

    async fn delete_groups(
        &self,
        group_ids: Option<&[String]>,
    ) -> Result<Vec<DeletableGroupResult>> {
        let start = SystemTime::now();

        debug!(?group_ids);

        let mut results = vec![];

        if let Some(group_ids) = group_ids {
            let c = self.connection().await?;

            for group_id in group_ids {
                _ = c
                    .execute(
                        "consumer_offset_delete_by_cg.sql",
                        (self.cluster.as_str(), group_id.as_str()),
                    )
                    .await
                    .inspect_err(|err| error!(?err))?;

                _ = c
                    .execute(
                        "consumer_group_detail_delete_by_cg.sql",
                        (self.cluster.as_str(), group_id.as_str()),
                    )
                    .await
                    .inspect_err(|err| error!(?err))?;

                let rows = c
                    .execute(
                        "consumer_group_delete.sql",
                        (self.cluster.as_str(), group_id.as_str()),
                    )
                    .await
                    .inspect_err(|err| error!(?err))?;

                results.push(
                    DeletableGroupResult::default()
                        .group_id(group_id.into())
                        .error_code(
                            if rows == 0 {
                                ErrorCode::GroupIdNotFound
                            } else {
                                ErrorCode::None
                            }
                            .into(),
                        ),
                );
            }
        }

        Ok(results).inspect(|_| {
            DELEGATE_REQUEST_DURATION.record(
                elapsed_millis(start),
                &[KeyValue::new("operation", "delete_groups")],
            )
        })
    }

    async fn describe_groups(
        &self,
        group_ids: Option<&[String]>,
        include_authorized_operations: bool,
    ) -> Result<Vec<NamedGroupDetail>> {
        let start = SystemTime::now();

        debug!(?group_ids, include_authorized_operations);

        let mut results = vec![];
        let c = self.connection().await?;

        if let Some(group_ids) = group_ids {
            for group_id in group_ids {
                if let Some(row) = c
                    .query_opt(
                        "consumer_group_select_by_name.sql",
                        (self.cluster.as_str(), group_id.as_str()),
                    )
                    .await
                    .inspect_err(|err| error!(?err, group_id))?
                {
                    let value = row
                        .get_str(1)
                        .map_err(Error::from)
                        .map(serde_json::Value::from)
                        .inspect_err(|err| error!(?err, group_id))?;

                    let current = serde_json::from_value::<GroupDetail>(value)
                        .inspect(|current| debug!(?current))?;

                    results.push(NamedGroupDetail::found(group_id.into(), current));
                } else {
                    results.push(NamedGroupDetail::error_code(
                        group_id.into(),
                        ErrorCode::GroupIdNotFound,
                    ));
                }
            }
        }

        Ok(results).inspect(|_| {
            DELEGATE_REQUEST_DURATION.record(
                elapsed_millis(start),
                &[KeyValue::new("operation", "describe_groups")],
            )
        })
    }

    async fn update_group(
        &self,
        group_id: &str,
        detail: GroupDetail,
        version: Option<Version>,
    ) -> Result<Version, UpdateError<GroupDetail>> {
        let start = SystemTime::now();

        debug!(cluster = self.cluster, group_id, ?detail, ?version);

        let pc = self.connection().await?;
        let tx = pc.transaction().await?;

        _ = pc
            .execute(
                "consumer_group_insert.sql",
                (self.cluster.as_str(), group_id),
            )
            .await?;

        let existing_e_tag = version
            .as_ref()
            .map_or(Ok(Uuid::from_u128(0)), |version| {
                version
                    .e_tag
                    .as_ref()
                    .map_or(Err(UpdateError::MissingEtag::<GroupDetail>), |e_tag| {
                        Uuid::from_str(e_tag.as_str()).map_err(Into::into)
                    })
            })
            .inspect_err(|err| error!(?err))
            .inspect(|existing_e_tag| debug!(?existing_e_tag))?;

        let new_e_tag = default_hash(&detail);
        debug!(?new_e_tag);

        let detail = serde_json::to_value(detail).inspect(|detail| debug!(?detail))?;

        let outcome = if let Some(row) = pc
            .query_opt(
                "consumer_group_detail_insert.sql",
                (
                    self.cluster.as_str(),
                    group_id,
                    existing_e_tag.to_string().as_str(),
                    new_e_tag.to_string().as_str(),
                    detail.to_string().as_str(),
                ),
            )
            .await
            .inspect(|row| debug!(?row))
            .inspect_err(|err| error!(?err))?
        {
            row.get_str(2)
                .map_err(Error::from)
                .and_then(|str| Uuid::parse_str(str).map_err(Into::into))
                .inspect_err(|err| error!(?err))
                .map_err(Into::into)
                .map(|uuid| uuid.to_string())
                .map(Some)
                .map(|e_tag| Version {
                    e_tag,
                    version: None,
                })
                .inspect(|version| debug!(?version))
        } else {
            let row = pc
                .query_one(
                    "consumer_group_detail.sql",
                    (group_id, self.cluster.as_str()),
                )
                .await
                .inspect(|row| debug!(?row))
                .inspect_err(|err| error!(?err))?;

            let version = row
                .get_str(0)
                .map_err(Error::from)
                .and_then(|str| Uuid::parse_str(str).map_err(Into::into))
                .inspect_err(|err| error!(?err))
                .map(|uuid| uuid.to_string())
                .map(Some)
                .map(|e_tag| Version {
                    e_tag,
                    version: None,
                })
                .inspect(|version| debug!(?version))?;

            let value = row
                .get_str(1)
                .map_err(Error::from)
                .inspect(|value| debug!(%value))
                .and_then(|value| serde_json::from_str(value).map_err(Into::into))
                .inspect(|value| debug!(%value))?;

            let current = serde_json::from_value::<GroupDetail>(value)
                .inspect(|current| debug!(?current))
                .inspect_err(|err| error!(?err))?;

            Err(UpdateError::Outdated { current, version })
        };

        pc.commit(tx).await?;

        debug!(?outcome);

        outcome.inspect(|_| {
            DELEGATE_REQUEST_DURATION.record(
                elapsed_millis(start),
                &[KeyValue::new("operation", "update_group")],
            )
        })
    }

    async fn init_producer(
        &self,
        transaction_id: Option<&str>,
        transaction_timeout_ms: i32,
        producer_id: Option<i64>,
        producer_epoch: Option<i16>,
    ) -> Result<ProducerIdResponse> {
        let start = SystemTime::now();

        debug!(
            cluster = self.cluster,
            transaction_id, transaction_timeout_ms, producer_id, producer_epoch
        );

        match (producer_id, producer_epoch, transaction_id) {
            (Some(-1), Some(-1), Some(transaction_id)) => {
                let pc = self.connection().await?;
                let tx = pc.transaction().await?;

                if let Some(row) = pc
                    .query_opt(
                        "producer_epoch_for_current_txn.sql",
                        (self.cluster.as_str(), transaction_id),
                    )
                    .await
                    .inspect_err(|err| error!(?err))?
                {
                    let id = row.get::<i64>(0).inspect_err(|err| error!(?err))?;
                    let epoch = row.get::<i32>(1).inspect_err(|err| error!(?err))? as i16;
                    let status = row
                        .get::<Option<String>>(2)
                        .inspect_err(|err| error!(?err))?
                        .map_or(Ok(None), |status| {
                            TxnState::from_str(status.as_str()).map(Some)
                        })?;

                    debug!(transaction_id, id, epoch, ?status);

                    if let Some(TxnState::Begin) = status {
                        let error = self
                            .end_in_tx(transaction_id, id, epoch, false, &pc)
                            .await?;

                        if error != ErrorCode::None {
                            _ = tx
                                .rollback()
                                .await
                                .inspect_err(|err| error!(?err, ?transaction_id, id, epoch));

                            return Ok(ProducerIdResponse { error, id, epoch }).inspect(|_| {
                                DELEGATE_REQUEST_DURATION.record(
                                    elapsed_millis(start),
                                    &[KeyValue::new("operation", "init_producer")],
                                )
                            });
                        }
                    }
                }

                let (producer, epoch) = if let Some(row) = pc
                    .query_opt(
                        "txn_select_name.sql",
                        (self.cluster.as_str(), transaction_id),
                    )
                    .await
                    .inspect_err(|err| error!(?err))?
                {
                    let producer: i64 = row
                        .get(0)
                        .inspect_err(|err| error!(?err))
                        .inspect(|producer| debug!(producer))?;

                    let row = pc
                        .query_one(
                            "producer_epoch_insert.sql",
                            (self.cluster.as_str(), producer),
                        )
                        .await
                        .inspect_err(|err| error!(self.cluster, producer, ?err))?;

                    let epoch = row
                        .get::<i32>(0)
                        .inspect(|epoch| debug!(epoch))
                        .inspect_err(|err| error!(?err))? as i16;

                    (producer, epoch)
                } else {
                    let row = pc
                        .query_one("producer_insert.sql", &[self.cluster.as_str()])
                        .await
                        .inspect_err(|err| error!(?err))?;

                    let producer: i64 = row.get(0).inspect_err(|err| error!(?err))?;

                    let row = pc
                        .query_one(
                            "producer_epoch_insert.sql",
                            (self.cluster.as_str(), producer),
                        )
                        .await
                        .inspect_err(|err| error!(self.cluster, producer, ?err))?;

                    let epoch = row.get::<i32>(0)? as i16;

                    assert_eq!(
                        1,
                        pc.execute(
                            "txn_insert.sql",
                            (self.cluster.as_str(), transaction_id, producer),
                        )
                        .await
                        .inspect_err(|err| error!(
                            self.cluster,
                            transaction_id,
                            producer,
                            ?err
                        ))?
                    );

                    (producer, epoch)
                };

                debug!(transaction_id, producer, epoch);

                assert_eq!(
                    1,
                    pc.execute(
                        "txn_detail_insert.sql",
                        (
                            self.cluster.as_str(),
                            transaction_id,
                            producer,
                            epoch,
                            transaction_timeout_ms
                        ),
                    )
                    .await
                    .inspect_err(|err| error!(
                        self.cluster,
                        transaction_id,
                        producer,
                        epoch,
                        transaction_timeout_ms,
                        ?err
                    ))?
                );

                let error = match pc.commit(tx).await.inspect_err(|err| {
                    error!(
                        ?err,
                        cluster = self.cluster,
                        transaction_id,
                        producer,
                        epoch
                    )
                }) {
                    Ok(()) => ErrorCode::None,
                    Err(_) => ErrorCode::UnknownServerError,
                };

                Ok(ProducerIdResponse {
                    error,
                    id: producer,
                    epoch,
                })
            }

            (Some(-1), Some(-1), None) => {
                let pc = self.connection().await?;
                let tx = pc.transaction().await?;

                let mut rows = pc
                    .query("producer_insert.sql", &[self.cluster.as_str()])
                    .await?;

                if let Some(row) = rows.next().await? {
                    let producer = row.get::<i64>(0).inspect(|producer| debug!(producer))?;

                    while let Some(row) = rows.next().await? {
                        debug!(?row)
                    }

                    let mut rows = pc
                        .query(
                            "producer_epoch_insert.sql",
                            (self.cluster.as_str(), producer),
                        )
                        .await?;

                    if let Some(row) = rows.next().await? {
                        let epoch = row
                            .get::<i32>(0)
                            .map(|epoch| epoch as i16)
                            .inspect(|epoch| debug!(epoch))?;

                        while let Some(row) = rows.next().await? {
                            debug!(?row)
                        }

                        let error = match pc
                            .commit(tx)
                            .await
                            .inspect_err(|err| error!(?err, ?transaction_id, producer, epoch))
                        {
                            Ok(()) => ErrorCode::None,
                            Err(_) => ErrorCode::UnknownServerError,
                        };

                        Ok(ProducerIdResponse {
                            error,
                            id: producer,
                            epoch,
                        })
                        .inspect(|response| debug!(?response))
                        .inspect(|_| {
                            DELEGATE_REQUEST_DURATION.record(
                                elapsed_millis(start),
                                &[KeyValue::new("operation", "init_producer")],
                            )
                        })
                    } else {
                        Ok(ProducerIdResponse {
                            error: ErrorCode::UnknownServerError,
                            id: producer,
                            epoch: -1,
                        })
                        .inspect(|response| debug!(?response))
                        .inspect(|_| {
                            DELEGATE_REQUEST_DURATION.record(
                                elapsed_millis(start),
                                &[KeyValue::new("operation", "init_producer")],
                            )
                        })
                    }
                } else {
                    Ok(ProducerIdResponse {
                        error: ErrorCode::UnknownServerError,
                        id: -1,
                        epoch: -1,
                    })
                    .inspect(|response| debug!(?response))
                    .inspect(|_| {
                        DELEGATE_REQUEST_DURATION.record(
                            elapsed_millis(start),
                            &[KeyValue::new("operation", "init_producer")],
                        )
                    })
                }
            }

            (_, _, _) => todo!(),
        }
    }

    async fn txn_add_offsets(
        &self,
        transaction_id: &str,
        producer_id: i64,
        producer_epoch: i16,
        group_id: &str,
    ) -> Result<ErrorCode> {
        let start = SystemTime::now();

        debug!(
            cluster = self.cluster,
            transaction_id, producer_id, producer_epoch, group_id
        );

        Ok(ErrorCode::None).inspect(|_| {
            DELEGATE_REQUEST_DURATION.record(
                elapsed_millis(start),
                &[KeyValue::new("operation", "txn_add_offsets")],
            )
        })
    }

    async fn txn_add_partitions(
        &self,
        partitions: TxnAddPartitionsRequest,
    ) -> Result<TxnAddPartitionsResponse> {
        let start = SystemTime::now();

        debug!(cluster = self.cluster, ?partitions);

        match partitions {
            TxnAddPartitionsRequest::VersionZeroToThree {
                transaction_id,
                producer_id,
                producer_epoch,
                topics,
            } => {
                debug!(?transaction_id, ?producer_id, ?producer_epoch, ?topics);

                let pc = self.connection().await?;
                let tx = pc.transaction().await?;

                let mut results = vec![];

                for topic in topics {
                    let mut results_by_partition = vec![];

                    for partition_index in topic.partitions.unwrap_or(vec![]) {
                        _ = pc
                            .execute(
                                "txn_topition_insert.sql",
                                (
                                    self.cluster.as_str(),
                                    topic.name.as_str(),
                                    partition_index,
                                    transaction_id.as_str(),
                                    producer_id,
                                    producer_epoch,
                                ),
                            )
                            .await
                            .inspect_err(|err| {
                                error!(
                                    ?err,
                                    cluster = self.cluster,
                                    topic = topic.name,
                                    partition_index,
                                    transaction_id
                                )
                            })?;

                        results_by_partition.push(
                            AddPartitionsToTxnPartitionResult::default()
                                .partition_index(partition_index)
                                .partition_error_code(i16::from(ErrorCode::None)),
                        );
                    }

                    results.push(
                        AddPartitionsToTxnTopicResult::default()
                            .name(topic.name)
                            .results_by_partition(Some(results_by_partition)),
                    )
                }

                _ = pc
                    .execute(
                        "txn_detail_update_started_at.sql",
                        (
                            self.cluster.as_str(),
                            transaction_id.as_str(),
                            producer_id,
                            producer_epoch,
                        ),
                    )
                    .await
                    .inspect_err(|err| {
                        error!(
                            ?err,
                            cluster = self.cluster,
                            transaction_id,
                            producer_id,
                            producer_epoch,
                        )
                    })?;

                pc.commit(tx).await?;

                Ok(TxnAddPartitionsResponse::VersionZeroToThree(results)).inspect(|_| {
                    DELEGATE_REQUEST_DURATION.record(
                        elapsed_millis(start),
                        &[KeyValue::new("operation", "txn_add_partitions")],
                    )
                })
            }

            TxnAddPartitionsRequest::VersionFourPlus { .. } => {
                todo!()
            }
        }
    }

    async fn txn_offset_commit(
        &self,
        offsets: TxnOffsetCommitRequest,
    ) -> Result<Vec<TxnOffsetCommitResponseTopic>> {
        let start = SystemTime::now();

        debug!(cluster = self.cluster, ?offsets);

        let pc = self.connection().await?;
        let tx = pc.transaction().await?;

        let (producer_id, producer_epoch) = if let Some(row) = pc
            .query_opt(
                "producer_epoch_for_current_txn.sql",
                (self.cluster.as_str(), offsets.transaction_id.as_str()),
            )
            .await
            .inspect_err(|err| error!(?err))?
        {
            let producer_id = row
                .get::<i64>(0)
                .map(Some)
                .inspect_err(|err| error!(?err))?;

            let epoch = row
                .get::<i32>(1)
                .map(|epoch| epoch as i16)
                .map(Some)
                .inspect_err(|err| error!(?err))?;

            (producer_id, epoch)
        } else {
            (None, None)
        };

        _ = pc
            .execute(
                "consumer_group_insert.sql",
                (self.cluster.as_str(), offsets.group_id.as_str()),
            )
            .await?;

        debug!(?producer_id, ?producer_epoch);

        _ = pc
            .execute(
                "txn_offset_commit_insert.sql",
                (
                    self.cluster.as_str(),
                    offsets.transaction_id.as_str(),
                    offsets.group_id.as_str(),
                    offsets.producer_id,
                    offsets.producer_epoch,
                    offsets.generation_id,
                    offsets.member_id,
                ),
            )
            .await
            .inspect_err(|err| error!(?err))?;

        let mut topics = vec![];

        for topic in offsets.topics {
            let mut partitions = vec![];

            for partition in topic.partitions.unwrap_or(vec![]) {
                if producer_id.is_some_and(|producer_id| producer_id == offsets.producer_id) {
                    if producer_epoch
                        .is_some_and(|producer_epoch| producer_epoch == offsets.producer_epoch)
                    {
                        _ = pc
                            .execute(
                                "txn_offset_commit_tp_insert.sql",
                                (
                                    self.cluster.as_str(),
                                    offsets.transaction_id.as_str(),
                                    offsets.group_id.as_str(),
                                    offsets.producer_id,
                                    offsets.producer_epoch,
                                    topic.name.as_str(),
                                    partition.partition_index,
                                    partition.committed_offset,
                                    partition.committed_leader_epoch,
                                    partition.committed_metadata,
                                ),
                            )
                            .await
                            .inspect_err(|err| error!(?err))?;

                        partitions.push(
                            TxnOffsetCommitResponsePartition::default()
                                .partition_index(partition.partition_index)
                                .error_code(i16::from(ErrorCode::None)),
                        );
                    } else {
                        partitions.push(
                            TxnOffsetCommitResponsePartition::default()
                                .partition_index(partition.partition_index)
                                .error_code(i16::from(ErrorCode::InvalidProducerEpoch)),
                        );
                    }
                } else {
                    partitions.push(
                        TxnOffsetCommitResponsePartition::default()
                            .partition_index(partition.partition_index)
                            .error_code(i16::from(ErrorCode::UnknownProducerId)),
                    );
                }
            }

            topics.push(
                TxnOffsetCommitResponseTopic::default()
                    .name(topic.name)
                    .partitions(Some(partitions)),
            );
        }

        pc.commit(tx).await?;

        Ok(topics).inspect(|_| {
            DELEGATE_REQUEST_DURATION.record(
                elapsed_millis(start),
                &[KeyValue::new("operation", "txn_offset_commit")],
            )
        })
    }

    async fn txn_end(
        &self,
        transaction_id: &str,
        producer_id: i64,
        producer_epoch: i16,
        committed: bool,
    ) -> Result<ErrorCode> {
        let start = SystemTime::now();

        debug!(cluster = ?self.cluster, transaction_id, producer_id, producer_epoch, committed);

        let pc = self.connection().await?;
        let tx = pc.transaction().await?;

        let error_code = self
            .end_in_tx(transaction_id, producer_id, producer_epoch, committed, &pc)
            .await?;

        pc.commit(tx).await.and(Ok(error_code)).inspect(|_| {
            DELEGATE_REQUEST_DURATION.record(
                elapsed_millis(start),
                &[KeyValue::new("operation", "txn_end")],
            )
        })
    }

    async fn maintain(&self, now: SystemTime) -> Result<()> {
        let start = SystemTime::now();

        let deleted = self.policy_delete(now).await?;
        debug!(deleted);

        let compacted = self.policy_compact().await?;
        debug!(compacted);

        {
            let connection = self.pool.get().await?;

            let mut rows = connection.query("select freelist_count, page_size FROM pragma_freelist_count(), pragma_page_size()", ()).await?;

            if let Some(row) = rows.next().await.inspect_err(|err| error!(?err))? {
                debug!(
                    freelist_count = row.get_str(0)?,
                    page_size = row.get_str(1)?
                );
            }
        }

        Ok(()).inspect(|_| {
            DELEGATE_REQUEST_DURATION.record(
                elapsed_millis(start),
                &[KeyValue::new("operation", "maintain")],
            )
        })
    }

    async fn cluster_id(&self) -> Result<String> {
        let start = SystemTime::now();

        Ok(self.cluster.clone()).inspect(|_| {
            DELEGATE_REQUEST_DURATION.record(
                elapsed_millis(start),
                &[KeyValue::new("operation", "cluster_id")],
            )
        })
    }

    async fn node(&self) -> Result<i32> {
        let start = SystemTime::now();

        Ok(self.node).inspect(|_| {
            DELEGATE_REQUEST_DURATION
                .record(elapsed_millis(start), &[KeyValue::new("operation", "node")])
        })
    }

    async fn advertised_listener(&self) -> Result<Url> {
        let start = SystemTime::now();

        Ok(self.advertised_listener.clone()).inspect(|_| {
            DELEGATE_REQUEST_DURATION.record(
                elapsed_millis(start),
                &[KeyValue::new("operation", "advertised_listener")],
            )
        })
    }
}

#[derive(Copy, Clone, Debug, Eq, Hash, Ord, PartialEq, PartialOrd)]
struct LiteTimestamp(SystemTime);

impl Deref for LiteTimestamp {
    type Target = SystemTime;

    fn deref(&self) -> &Self::Target {
        &self.0
    }
}

impl From<SystemTime> for LiteTimestamp {
    fn from(value: SystemTime) -> Self {
        Self(value)
    }
}

impl From<&SystemTime> for LiteTimestamp {
    fn from(value: &SystemTime) -> Self {
        Self(*value)
    }
}

impl From<LiteTimestamp> for SystemTime {
    fn from(value: LiteTimestamp) -> Self {
        value.0
    }
}

impl From<LiteTimestamp> for Value {
    fn from(value: LiteTimestamp) -> Self {
        Value::Integer(to_timestamp(&value.0).unwrap_or_default())
    }
}

impl TryFrom<Value> for LiteTimestamp {
    type Error = Error;

    fn try_from(value: Value) -> result::Result<Self, Self::Error> {
        match value {
            Value::Integer(timestamp) => to_system_time(timestamp)
                .map_err(Into::into)
                .map(LiteTimestamp::from),

            Value::Text(text) => NaiveDateTime::parse_from_str(&text, "%Y-%m-%d %H:%M:%S%.f")
                .map(|date_time| date_time.and_utc())
                .inspect(|dt| debug!(?dt))
                .map(SystemTime::from)
                .map(LiteTimestamp::from)
                .map_err(Into::into),

            Value::Real(_) => unimplemented!("{value:?}"),
            Value::Null => unimplemented!("{value:?}"),
            Value::Blob(_) => unimplemented!("{value:?}"),
        }
    }
}

#[cfg(test)]
mod tests {
    use std::thread;

    use tempfile::tempdir;
    use tokio::fs::remove_file;
    use tracing::subscriber::DefaultGuard;
    use tracing_subscriber::EnvFilter;

    use crate::StorageContainer;

    use super::*;

    fn init_tracing() -> Result<DefaultGuard> {
        use std::{fs::File, sync::Arc, thread};

        Ok(tracing::subscriber::set_default(
            tracing_subscriber::fmt()
                .with_level(true)
                .with_line_number(true)
                .with_thread_names(false)
                .with_env_filter(EnvFilter::from_default_env().add_directive(
                    format!("{}=debug", env!("CARGO_PKG_NAME").replace("-", "_")).parse()?,
                ))
                .with_writer(
                    thread::current()
                        .name()
                        .ok_or(Error::Message(String::from("unnamed thread")))
                        .and_then(|name| {
                            File::create(format!("../logs/{}/{name}.log", env!("CARGO_PKG_NAME"),))
                                .map_err(Into::into)
                        })
                        .map(Arc::new)?,
                )
                .finish(),
        ))
    }

    #[tokio::test]
    async fn insert_with_returning() -> Result<()> {
        let _guard = init_tracing()?;

        let temp_dir = tempdir().inspect(|temporary| debug!(?temporary))?;
        let file_path = temp_dir.path().join("tansu.db");
        let db = libsql::Builder::new_local(file_path).build().await?;
        let connection = db.connect()?;

        let sql = "create table xyz (
            id integer primary key autoincrement,
            name text not null
            )";

        _ = connection.execute(sql, ()).await?;

        let sql = "insert into xyz (name) values (?1) returning xyz.name";

        let statement = connection.prepare(sql).await?;
        let mut rows = statement.query(&["abc"]).await?;
        let row = rows.next().await.inspect(|row| debug!(?row))?.unwrap();
        let name = row.get_str(0).inspect(|name| debug!(name))?;
        assert_eq!("abc", name);

        Ok(())
    }

    #[tokio::test]
    async fn insert_select_with_returning() -> Result<()> {
        let _guard = init_tracing()?;

        let temp_dir = tempdir().inspect(|temporary| debug!(?temporary))?;
        let file_path = temp_dir.path().join("tansu.db");
        let db = libsql::Builder::new_local(file_path).build().await?;
        let connection = db.connect()?;

        let sql = "create table pqr (
            id integer primary key autoincrement,
            name text not null
            )";

        _ = connection.execute(sql, ()).await?;

        let sql = "insert into pqr (name) values (?1)";
        let statement = connection.prepare(sql).await?;
        assert_eq!(1, statement.execute(&["fgh"]).await?);

        let sql = "create table xyz (
            id integer primary key autoincrement,
            pqr integer references pqr (id) not null,
            name text not null
            )";

        _ = connection.execute(sql, ()).await?;

        let sql = "insert into xyz (pqr, name)
            select pqr.id, ?2
            from pqr
            where pqr.name = ?1
            returning xyz.name";

        let expected = "abc";
        let mut rows = connection.query(sql, &["fgh", expected]).await?;
        let row = rows.next().await.inspect(|row| debug!(?row))?.unwrap();
        let actual = row.get_str(0).inspect(|name| debug!(name))?;
        assert_eq!(expected, actual);

        Ok(())
    }

    #[tokio::test]
    async fn cte_insert_with_returning() -> Result<()> {
        let _guard = init_tracing()?;

        let temp_dir = tempdir().inspect(|temporary| debug!(?temporary))?;
        let file_path = temp_dir.path().join("tansu.db");
        let db = libsql::Builder::new_local(file_path).build().await?;
        let connection = db.connect()?;

        let sql = "create table pqr (
            id integer primary key autoincrement,
            name text not null
            )";

        _ = connection.execute(sql, ()).await?;

        let sql = "insert into pqr (name) values (?1)";
        let statement = connection.prepare(sql).await?;
        assert_eq!(1, statement.execute(&["fgh"]).await?);

        let sql = "create table xyz (
            id integer primary key autoincrement,
            pqr integer references pqr (id) not null,
            name text not null
            )";

        _ = connection.execute(sql, ()).await?;

        let sql = "with qwe as (
                select pqr.id, ?2
                from pqr
                where pqr.name = ?1
            )
            insert into xyz (pqr, name)
            select * from qwe
            returning xyz.name";

        let expected = "abc";
        let mut rows = connection.query(sql, &["fgh", expected]).await?;
        let row = rows.next().await.inspect(|row| debug!(?row))?.unwrap();
        let actual = row.get_str(0).inspect(|name| debug!(name))?;
        assert_eq!(expected, actual);

        Ok(())
    }

    #[tokio::test]
    async fn simpler_insert_select_with_returning() -> Result<()> {
        let _guard = init_tracing()?;

        let temp_dir = tempdir().inspect(|temporary| debug!(?temporary))?;
        let file_path = temp_dir.path().join("tansu.db");
        let db = libsql::Builder::new_local(file_path).build().await?;
        let connection = db.connect()?;

        let sql = "create table xyz (
            id integer primary key autoincrement,
            pqr integer not null,
            name text not null
            )";

        _ = connection.execute(sql, ()).await?;

        let expected = "abc";

        let sql = "insert into xyz (pqr, name)
            select 41 + 1, ?1
            returning xyz.pqr, xyz.name";

        let mut rows = connection.query(sql, &[expected]).await?;
        let row = rows.next().await.inspect(|row| debug!(?row))?.unwrap();

        assert_eq!(42, row.get::<i32>(0)?);

        let actual = row.get_str(1).inspect(|name| debug!(name))?;
        assert_eq!(expected, actual);

        Ok(())
    }

    #[tokio::test]
    async fn create_topic() -> Result<()> {
        let _guard = init_tracing()?;

        let temp_dir = tempdir().inspect(|temporary| debug!(?temporary))?;
        let file_path = temp_dir.path().join("tansu.db");
        let db = libsql::Builder::new_local(file_path).build().await?;
        let connection = db.connect()?;

        assert_eq!(
            0,
            connection
                .execute(&include_sql!("ddl/010-cluster.sql"), ())
                .await?
        );

        assert_eq!(
            0,
            connection
                .execute(&include_sql!("ddl/020-topic.sql"), ())
                .await?
        );

        let cluster = "tansu";

        assert_eq!(
            1,
            connection
                .execute(
                    &fix_parameters(&include_sql!("pg/register_broker.sql"))?,
                    &[cluster]
                )
                .await?
        );

        let name = "test";
        let uuid = Uuid::new_v4();
        let partitions = 3;
        let replication_factor = 3;

        let mut rows = connection
            .query(
                &fix_parameters(&include_sql!("pg/topic_insert.sql"))?,
                (
                    cluster,
                    name,
                    uuid.to_string(),
                    partitions,
                    replication_factor,
                ),
            )
            .await?;

        let row = rows.next().await.inspect(|row| debug!(?row))?.unwrap();
        assert_eq!(uuid.to_string().as_str(), row.get_str(0)?);
        Ok(())
    }

    #[tokio::test]
    async fn create_topic_in_tx() -> Result<()> {
        let _guard = init_tracing()?;

        let temp_dir = tempdir().inspect(|temporary| debug!(?temporary))?;
        let file_path = temp_dir.path().join("tansu.db");

        let db = libsql::Builder::new_local(file_path).build().await?;
        let tx = db.connect()?.transaction().await?;

        assert_eq!(
            0,
            tx.execute(&include_sql!("ddl/010-cluster.sql"), ()).await?
        );

        assert_eq!(0, tx.execute(&include_sql!("ddl/020-topic.sql"), ()).await?);

        let cluster = "tansu";

        assert_eq!(
            1,
            tx.execute(
                &fix_parameters(&include_sql!("pg/register_broker.sql"))?,
                &[cluster]
            )
            .await?
        );

        let name = "test";
        let uuid = Uuid::new_v4();
        let partitions = 3;
        let replication_factor = 3;

        let mut rows = tx
            .query(
                &fix_parameters(&include_sql!("pg/topic_insert.sql"))?,
                (
                    cluster,
                    name,
                    uuid.to_string(),
                    partitions,
                    replication_factor,
                ),
            )
            .await?;

        let row = rows.next().await.inspect(|row| debug!(?row))?.unwrap();
        assert_eq!(uuid.to_string().as_str(), row.get_str(0)?);
        Ok(())
    }

    #[tokio::test]
    async fn lite_system_time() -> Result<()> {
        let _guard = init_tracing()?;

        let temp_dir = tempdir().inspect(|temporary| debug!(?temporary))?;
        let file_path = temp_dir.path().join("tansu.db");

        let db = libsql::Builder::new_local(file_path).build().await?;
        let connection = db.connect()?;

        assert_eq!(
            0,
            connection
                .execute(&include_sql!("ddl/010-cluster.sql"), ())
                .await?
        );

        let name = "lite";

        _ = connection
            .execute(&include_sql!("pg/register_broker.sql"), &[name])
            .await?;

        let mut rows = connection
            .query("select last_updated from cluster where name = ?1", &[name])
            .await?;
        let row = rows.next().await?.unwrap();
        let _timestamp = LiteTimestamp::try_from(row.get_value(0)?)?;

        Ok(())
    }

    #[ignore]
    #[tokio::test]
    async fn register_broker() -> Result<()> {
        let _guard = init_tracing()?;

        let temp_dir = tempdir().inspect(|temporary| debug!(?temporary))?;
        let file_path = temp_dir.path().join("tansu.db");

        let storage = Url::parse(&format!("file://{}", file_path.display()))?;
        let cluster = "tansu";
        let node = 12321;

        {
            let engine = Engine::builder()
                .advertised_listener(Url::parse("tcp://127.0.0.1:9092")?)
                .cluster(cluster.to_owned())
                .storage(storage)
                .node(node)
                .build()
                .await?;

            engine
                .register_broker(BrokerRegistrationRequest {
                    broker_id: node,
                    cluster_id: cluster.to_owned(),
                    incarnation_id: Uuid::new_v4(),
                    rack: None,
                })
                .await?;
        }

        let db = libsql::Builder::new_local(file_path).build().await?;
        let connection = db.connect()?;

        let mut rows = connection
            .query("select id, name from cluster where name = ?1", &[cluster])
            .await?;

        let row = rows.next().await?.unwrap();
        assert_eq!(cluster, row.get_str(1)?);

        Ok(())
    }

    #[ignore]
    #[tokio::test]
    async fn storage_create_topic() -> Result<()> {
        let _guard = init_tracing()?;

        let temp_dir = tempdir().inspect(|temporary| debug!(?temporary))?;
        let file_path = temp_dir.path().join("tansu.db");

        let storage = Url::parse(&format!("file://{}", file_path.display()))?;
        let cluster = "tansu";
        let node = 12321;

        let topic = "test";
        let num_partitions = 5;
        let replication_factor = 3;

        let uuid = {
            let engine = Engine::builder()
                .advertised_listener(Url::parse("tcp://127.0.0.1:9092")?)
                .cluster(cluster.to_owned())
                .storage(storage)
                .node(node)
                .build()
                .await?;

            engine
                .register_broker(BrokerRegistrationRequest {
                    broker_id: node,
                    cluster_id: cluster.to_owned(),
                    incarnation_id: Uuid::new_v4(),
                    rack: None,
                })
                .await?;

            let creatable_topic = CreatableTopic::default()
                .name(topic.to_owned())
                .num_partitions(num_partitions)
                .replication_factor(replication_factor)
                .assignments(Some([].into()))
                .configs(Some([].into()));

            engine
                .create_topic(creatable_topic, false)
                .await
                .inspect(|uuid| debug!(?uuid))
        }?;

        let db = libsql::Builder::new_local(file_path).build().await?;
        let connection = db.connect()?;

        let mut rows = connection
            .query(
                "select t.uuid, t.partitions, t.replication_factor from
                cluster c
                join topic t on t.cluster = c.id
                where c.name = ?1
                and t.name = ?2",
                &[cluster, topic],
            )
            .await?;

        let row = rows.next().await?.unwrap();
        assert_eq!(uuid, Uuid::parse_str(row.get_str(0)?)?);
        assert_eq!(num_partitions, row.get::<i32>(1)?);
        assert_eq!(replication_factor, row.get::<i32>(2)? as i16);

        Ok(())
    }

    #[ignore]
    #[tokio::test]
    async fn produce() -> Result<()> {
        let _guard = init_tracing()?;

        let temp_dir = tempdir().inspect(|temporary| debug!(?temporary))?;
        let file_path = temp_dir.path().join("tansu.db");

        let storage = Url::parse(&format!("file://{}", file_path.display()))?;
        let cluster = "tansu";
        let node = 12321;

        let topic = "test";
        let num_partitions = 5;
        let replication_factor = 3;

        let engine = Engine::builder()
            .advertised_listener(Url::parse("tcp://127.0.0.1:9092")?)
            .cluster(cluster.to_owned())
            .storage(storage)
            .node(node)
            .build()
            .await?;

        engine
            .register_broker(BrokerRegistrationRequest {
                broker_id: node,
                cluster_id: cluster.to_owned(),
                incarnation_id: Uuid::new_v4(),
                rack: None,
            })
            .await?;

        let creatable_topic = CreatableTopic::default()
            .name(topic.to_owned())
            .num_partitions(num_partitions)
            .replication_factor(replication_factor)
            .assignments(Some([].into()))
            .configs(Some([].into()));

        let _uuid = engine
            .create_topic(creatable_topic, false)
            .await
            .inspect(|uuid| debug!(?uuid))?;

        Ok(())
    }

    #[allow(dead_code)]
    async fn clean_up() -> Result<()> {
        let relative = db_path().map(|path| format!("{path}*"))?;

        let mut path = env::current_dir()?;
        path.push(relative);
        debug!(?path);

        if let Some(pattern) = path.to_str() {
            debug!(pattern);

            let paths = glob::glob(pattern)?;

            for path in paths.flatten() {
                debug!(?path);

                remove_file(path).await?;
            }
        }

        Ok(())
    }

    #[allow(dead_code)]
    async fn storage_container(cluster: &str, node: i32) -> Result<StorageContainer> {
        StorageContainer::builder()
            .cluster_id(cluster)
            .node_id(node)
            .advertised_listener(Url::parse("tcp://127.0.0.1:9092")?)
            .schema_registry(None)
            .storage(
                db_path()
                    .map(|path| format!("sqlite://{path}"))
                    .inspect(|url| debug!(url))
                    .and_then(|url| Url::parse(&url).map_err(Into::into))?,
            )
            .build()
            .await
    }

    #[allow(dead_code)]
    fn db_path() -> Result<String> {
        thread::current()
            .name()
            .ok_or(Error::Message(String::from("unnamed thread")))
            .map(|name| {
                format!(
                    "../logs/{}/{}::{name}.db",
                    env!("CARGO_PKG_NAME"),
                    env!("CARGO_CRATE_NAME")
                )
            })
    }
}<|MERGE_RESOLUTION|>--- conflicted
+++ resolved
@@ -218,19 +218,9 @@
     db: Arc<Mutex<Database>>,
 }
 
-<<<<<<< HEAD
-impl managed::Manager for ConnectionManager {
-    type Type = Connection;
-    type Error = Error;
-
-    #[instrument(skip_all, ret)]
-    async fn create(&self) -> Result<Self::Type, Self::Error> {
-        let start = SystemTime::now();
-=======
 pub(crate) struct PoolConnection {
     connection: Connection,
 }
->>>>>>> 567f1a47
 
 impl Debug for PoolConnection {
     fn fmt(&self, f: &mut std::fmt::Formatter<'_>) -> std::fmt::Result {
@@ -294,37 +284,20 @@
             .and(Ok(()))
     }
 
-<<<<<<< HEAD
-    #[instrument(skip_all, fields(recycle_count = metrics.recycle_count), ret)]
-    async fn recycle(
-        &self,
-        obj: &mut Self::Type,
-        metrics: &managed::Metrics,
-    ) -> managed::RecycleResult<Self::Error> {
-        let _ = obj;
-=======
     async fn init(connection: &Connection) -> Result<()> {
         Self::journal_mode(connection).await?;
         Self::synchronous(connection).await?;
         Self::wal_autocheckpoint(connection).await?;
         Self::journal_size_limit(connection).await?;
         Self::foreign_keys(connection).await?;
->>>>>>> 567f1a47
         Ok(())
     }
 
     async fn new(connection: Connection) -> Result<Self> {
         Self::init(&connection).await?;
 
-<<<<<<< HEAD
-impl Delegate {
-    #[instrument(skip_all)]
-    async fn connection(&self) -> Result<managed::Object<ConnectionManager>> {
-        let start = SystemTime::now();
-=======
         Ok(Self { connection })
     }
->>>>>>> 567f1a47
 
     #[instrument(skip(self))]
     async fn prepared_statement(&self, key: &str) -> Result<Statement, libsql::Error> {
@@ -353,11 +326,7 @@
     }
 
     #[instrument(skip_all)]
-<<<<<<< HEAD
-    async fn commit(&self, tx: Transaction) -> Result<()> {
-=======
     async fn transaction(&self) -> Result<Transaction> {
->>>>>>> 567f1a47
         let start = SystemTime::now();
 
         self.connection
@@ -373,11 +342,7 @@
     }
 
     #[instrument(skip_all)]
-<<<<<<< HEAD
-    async fn transaction(&self) -> Result<Transaction> {
-=======
     async fn commit(&self, tx: Transaction) -> Result<()> {
->>>>>>> 567f1a47
         let start = SystemTime::now();
 
         tx.commit()
@@ -390,27 +355,14 @@
             .map_err(Into::into)
     }
 
-<<<<<<< HEAD
-    #[instrument(skip(self, connection), ret)]
-    async fn query<P>(
-        &self,
-        connection: &Connection,
-        sql: &str,
-        params: P,
-    ) -> result::Result<Rows, libsql::Error>
-=======
     #[instrument(skip_all)]
     async fn query<P>(&self, sql: &str, params: P) -> result::Result<Rows, libsql::Error>
->>>>>>> 567f1a47
     where
         P: IntoParams,
         P: Debug,
     {
-<<<<<<< HEAD
-=======
         debug!(sql, ?params);
 
->>>>>>> 567f1a47
         let start = SystemTime::now();
 
         let statement = self.prepared_statement(sql).await?;
@@ -435,26 +387,13 @@
             })
     }
 
-<<<<<<< HEAD
-    #[instrument(skip(self, connection), ret)]
-    async fn prepare_execute<P>(
-        &self,
-        connection: &Connection,
-        sql: &str,
-        params: P,
-    ) -> result::Result<usize, libsql::Error>
-=======
     #[instrument(skip_all)]
     async fn execute<P>(&self, sql: &str, params: P) -> result::Result<usize, libsql::Error>
->>>>>>> 567f1a47
     where
         P: IntoParams,
         P: Debug,
     {
-<<<<<<< HEAD
-=======
         debug!(sql, ?params);
->>>>>>> 567f1a47
         let start = SystemTime::now();
 
         let statement = self.prepared_statement(sql).await?;
@@ -476,27 +415,14 @@
             })
     }
 
-<<<<<<< HEAD
-    #[instrument(skip(self, connection), ret)]
-    async fn prepare_query_opt<P>(
-        &self,
-        connection: &Connection,
-        sql: &str,
-        params: P,
-    ) -> result::Result<Option<Row>, libsql::Error>
-=======
     #[instrument(skip_all)]
     async fn query_opt<P>(&self, sql: &str, params: P) -> result::Result<Option<Row>, libsql::Error>
->>>>>>> 567f1a47
     where
         P: IntoParams,
         P: Debug,
     {
-<<<<<<< HEAD
-=======
         debug!(sql, ?params);
 
->>>>>>> 567f1a47
         let start = SystemTime::now();
 
         let statement = self.prepared_statement(sql).await?;
@@ -519,27 +445,14 @@
         Ok(row)
     }
 
-<<<<<<< HEAD
-    #[instrument(skip(self, connection), ret)]
-    async fn prepare_query_one<P>(
-        &self,
-        connection: &Connection,
-        sql: &str,
-        params: P,
-    ) -> result::Result<Row, libsql::Error>
-=======
     #[instrument(skip_all)]
     async fn query_one<P>(&self, sql: &str, params: P) -> result::Result<Row, libsql::Error>
->>>>>>> 567f1a47
     where
         P: IntoParams,
         P: Debug,
     {
-<<<<<<< HEAD
-=======
         debug!(sql, ?params);
 
->>>>>>> 567f1a47
         let start = SystemTime::now();
 
         let statement = self.prepared_statement(sql).await?;
@@ -1176,11 +1089,12 @@
     async fn policy_compact(&self) -> Result<u64> {
         let start = SystemTime::now();
 
-        let tx = self.transaction().await?;
-
-        let compacted = tx
-            .execute(&sql_lookup("policy_compact.sql")?, [self.cluster.as_str()])
-            .await?;
+        let pc = self.connection().await?;
+        let tx = pc.transaction().await?;
+
+        let compacted = pc
+            .execute("policy_compact.sql", [self.cluster.as_str()])
+            .await? as u64;
 
         tx.commit()
             .await
@@ -1201,14 +1115,15 @@
         let now = to_timestamp(&now)?;
         let retention_ms = u64::try_from(Duration::from_hours(7 * 24).as_millis())?;
 
-        let tx = self.transaction().await?;
-
-        let deleted = tx
+        let pc = self.connection().await?;
+        let tx = pc.transaction().await?;
+
+        let deleted = pc
             .execute(
-                &sql_lookup("lite/policy_delete.sql")?,
+                "lite/policy_delete.sql",
                 (self.cluster.as_str(), now, retention_ms),
             )
-            .await?;
+            .await? as u64;
 
         tx.commit()
             .await
@@ -1377,14 +1292,6 @@
         .map_err(Into::into)
 }
 
-<<<<<<< HEAD
-#[instrument(ret)]
-fn sql_lookup(key: &str) -> Result<String> {
-    crate::sql::SQL.get(key).and_then(fix_parameters)
-}
-
-=======
->>>>>>> 567f1a47
 #[derive(Clone, Debug)]
 pub struct Engine {
     #[allow(dead_code)]
@@ -1401,10 +1308,7 @@
 
 #[async_trait]
 impl Storage for Engine {
-<<<<<<< HEAD
-=======
     #[instrument(skip_all)]
->>>>>>> 567f1a47
     async fn register_broker(&self, broker_registration: BrokerRegistrationRequest) -> Result<()> {
         let start = SystemTime::now();
         self.inner
@@ -1418,10 +1322,7 @@
             })
     }
 
-<<<<<<< HEAD
-=======
     #[instrument(skip_all)]
->>>>>>> 567f1a47
     async fn brokers(&self) -> Result<Vec<DescribeClusterBroker>> {
         let start = SystemTime::now();
         self.inner.brokers().await.inspect(|_| {
@@ -1432,10 +1333,7 @@
         })
     }
 
-<<<<<<< HEAD
-=======
     #[instrument(skip_all)]
->>>>>>> 567f1a47
     async fn create_topic(&self, topic: CreatableTopic, validate_only: bool) -> Result<Uuid> {
         let start = SystemTime::now();
         self.inner
@@ -1449,10 +1347,7 @@
             })
     }
 
-<<<<<<< HEAD
-=======
     #[instrument(skip_all)]
->>>>>>> 567f1a47
     async fn delete_records(
         &self,
         topics: &[DeleteRecordsTopic],
@@ -1466,10 +1361,7 @@
         })
     }
 
-<<<<<<< HEAD
-=======
     #[instrument(skip_all)]
->>>>>>> 567f1a47
     async fn delete_topic(&self, topic: &TopicId) -> Result<ErrorCode> {
         let start = SystemTime::now();
         self.inner.delete_topic(topic).await.inspect(|_| {
@@ -1480,10 +1372,7 @@
         })
     }
 
-<<<<<<< HEAD
-=======
     #[instrument(skip_all)]
->>>>>>> 567f1a47
     async fn incremental_alter_resource(
         &self,
         resource: AlterConfigsResource,
@@ -1500,10 +1389,7 @@
             })
     }
 
-<<<<<<< HEAD
-=======
     #[instrument(skip_all)]
->>>>>>> 567f1a47
     async fn produce(
         &self,
         transaction_id: Option<&str>,
@@ -1522,10 +1408,7 @@
             })
     }
 
-<<<<<<< HEAD
-=======
     #[instrument(skip_all)]
->>>>>>> 567f1a47
     async fn fetch(
         &self,
         topition: &Topition,
@@ -1546,10 +1429,7 @@
             })
     }
 
-<<<<<<< HEAD
-=======
     #[instrument(skip_all)]
->>>>>>> 567f1a47
     async fn offset_stage(&self, topition: &Topition) -> Result<OffsetStage> {
         let start = SystemTime::now();
         self.inner.offset_stage(topition).await.inspect(|_| {
@@ -1560,10 +1440,7 @@
         })
     }
 
-<<<<<<< HEAD
-=======
     #[instrument(skip_all)]
->>>>>>> 567f1a47
     async fn offset_commit(
         &self,
         group: &str,
@@ -1582,10 +1459,7 @@
             })
     }
 
-<<<<<<< HEAD
-=======
     #[instrument(skip_all)]
->>>>>>> 567f1a47
     async fn committed_offset_topitions(&self, group_id: &str) -> Result<BTreeMap<Topition, i64>> {
         let start = SystemTime::now();
         self.inner
@@ -1599,10 +1473,7 @@
             })
     }
 
-<<<<<<< HEAD
-=======
     #[instrument(skip_all)]
->>>>>>> 567f1a47
     async fn offset_fetch(
         &self,
         group_id: Option<&str>,
@@ -1621,10 +1492,7 @@
             })
     }
 
-<<<<<<< HEAD
-=======
     #[instrument(skip_all)]
->>>>>>> 567f1a47
     async fn list_offsets(
         &self,
         isolation_level: IsolationLevel,
@@ -1642,10 +1510,7 @@
             })
     }
 
-<<<<<<< HEAD
-=======
     #[instrument(skip_all)]
->>>>>>> 567f1a47
     async fn metadata(&self, topics: Option<&[TopicId]>) -> Result<MetadataResponse> {
         let start = SystemTime::now();
         self.inner.metadata(topics).await.inspect(|_| {
@@ -1656,10 +1521,7 @@
         })
     }
 
-<<<<<<< HEAD
-=======
     #[instrument(skip_all)]
->>>>>>> 567f1a47
     async fn describe_config(
         &self,
         name: &str,
@@ -1678,10 +1540,7 @@
             })
     }
 
-<<<<<<< HEAD
-=======
     #[instrument(skip_all)]
->>>>>>> 567f1a47
     async fn describe_topic_partitions(
         &self,
         topics: Option<&[TopicId]>,
@@ -1700,10 +1559,7 @@
             })
     }
 
-<<<<<<< HEAD
-=======
     #[instrument(skip_all)]
->>>>>>> 567f1a47
     async fn list_groups(&self, states_filter: Option<&[String]>) -> Result<Vec<ListedGroup>> {
         let start = SystemTime::now();
         self.inner.list_groups(states_filter).await.inspect(|_| {
@@ -1714,10 +1570,7 @@
         })
     }
 
-<<<<<<< HEAD
-=======
     #[instrument(skip_all)]
->>>>>>> 567f1a47
     async fn delete_groups(
         &self,
         group_ids: Option<&[String]>,
@@ -1731,10 +1584,7 @@
         })
     }
 
-<<<<<<< HEAD
-=======
     #[instrument(skip_all)]
->>>>>>> 567f1a47
     async fn describe_groups(
         &self,
         group_ids: Option<&[String]>,
@@ -1752,10 +1602,7 @@
             })
     }
 
-<<<<<<< HEAD
-=======
     #[instrument(skip_all)]
->>>>>>> 567f1a47
     async fn update_group(
         &self,
         group_id: &str,
@@ -1774,10 +1621,7 @@
             })
     }
 
-<<<<<<< HEAD
-=======
     #[instrument(skip_all)]
->>>>>>> 567f1a47
     async fn init_producer(
         &self,
         transaction_id: Option<&str>,
@@ -1802,10 +1646,7 @@
             })
     }
 
-<<<<<<< HEAD
-=======
     #[instrument(skip_all)]
->>>>>>> 567f1a47
     async fn txn_add_offsets(
         &self,
         transaction_id: &str,
@@ -1825,10 +1666,7 @@
             })
     }
 
-<<<<<<< HEAD
-=======
     #[instrument(skip_all)]
->>>>>>> 567f1a47
     async fn txn_add_partitions(
         &self,
         partitions: TxnAddPartitionsRequest,
@@ -1845,10 +1683,7 @@
             })
     }
 
-<<<<<<< HEAD
-=======
     #[instrument(skip_all)]
->>>>>>> 567f1a47
     async fn txn_offset_commit(
         &self,
         offsets: TxnOffsetCommitRequest,
@@ -1862,10 +1697,7 @@
         })
     }
 
-<<<<<<< HEAD
-=======
     #[instrument(skip_all)]
->>>>>>> 567f1a47
     async fn txn_end(
         &self,
         transaction_id: &str,
@@ -1885,12 +1717,8 @@
             })
     }
 
-<<<<<<< HEAD
+    #[instrument(skip_all)]
     async fn maintain(&self, now: SystemTime) -> Result<()> {
-=======
-    #[instrument(skip_all)]
-    async fn maintain(&self) -> Result<()> {
->>>>>>> 567f1a47
         let start = SystemTime::now();
         self.inner.maintain(now).await.inspect(|_| {
             ENGINE_REQUEST_DURATION.record(
@@ -1900,10 +1728,7 @@
         })
     }
 
-<<<<<<< HEAD
-=======
     #[instrument(skip_all)]
->>>>>>> 567f1a47
     async fn cluster_id(&self) -> Result<String> {
         let start = SystemTime::now();
         self.inner.cluster_id().await.inspect(|_| {
@@ -1914,10 +1739,7 @@
         })
     }
 
-<<<<<<< HEAD
-=======
     #[instrument(skip_all)]
->>>>>>> 567f1a47
     async fn node(&self) -> Result<i32> {
         let start = SystemTime::now();
         self.inner.node().await.inspect(|_| {
@@ -1926,10 +1748,7 @@
         })
     }
 
-<<<<<<< HEAD
-=======
     #[instrument(skip_all)]
->>>>>>> 567f1a47
     async fn advertised_listener(&self) -> Result<Url> {
         let start = SystemTime::now();
         self.inner.advertised_listener().await.inspect(|_| {
@@ -4370,7 +4189,7 @@
         {
             let connection = self.pool.get().await?;
 
-            let mut rows = connection.query("select freelist_count, page_size FROM pragma_freelist_count(), pragma_page_size()", ()).await?;
+            let mut rows = connection.query("lite/freelist_count.sql", ()).await?;
 
             if let Some(row) = rows.next().await.inspect_err(|err| error!(?err))? {
                 debug!(
