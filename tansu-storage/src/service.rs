// Copyright ⓒ 2024-2025 Peter Morgan <peter.james.morgan@gmail.com>
//
// Licensed under the Apache License, Version 2.0 (the "License");
// you may not use this file except in compliance with the License.
// You may obtain a copy of the License at
//
// http://www.apache.org/licenses/LICENSE-2.0
//
// Unless required by applicable law or agreed to in writing, software
// distributed under the License is distributed on an "AS IS" BASIS,
// WITHOUT WARRANTIES OR CONDITIONS OF ANY KIND, either express or implied.
// See the License for the specific language governing permissions and
// limitations under the License.

mod consumer_group_describe;
mod create_topics;
mod delete_groups;
mod delete_records;
mod delete_topics;
mod describe_cluster;
mod describe_configs;
mod describe_groups;
mod describe_topic_partitions;
mod fetch;
mod find_coordinator;
mod get_telemetry_subscriptions;
mod incremental_alter_configs;
mod init_producer_id;
mod list_groups;
mod list_offsets;
mod list_partition_reassignments;
mod metadata;
mod produce;
mod txn;

use std::{
    collections::BTreeMap,
    fmt::{self, Debug, Display, Formatter},
    sync::LazyLock,
    time::{Duration, SystemTime},
};

use async_trait::async_trait;
pub use consumer_group_describe::ConsumerGroupDescribeService;
pub use create_topics::CreateTopicsService;
pub use delete_groups::DeleteGroupsService;
pub use delete_records::DeleteRecordsService;
pub use delete_topics::DeleteTopicsService;
pub use describe_cluster::DescribeClusterService;
pub use describe_configs::DescribeConfigsService;
pub use describe_groups::DescribeGroupsService;
pub use describe_topic_partitions::DescribeTopicPartitionsService;
pub use fetch::FetchService;
pub use find_coordinator::FindCoordinatorService;
pub use get_telemetry_subscriptions::GetTelemetrySubscriptionsService;
pub use incremental_alter_configs::IncrementalAlterConfigsService;
pub use init_producer_id::InitProducerIdService;
pub use list_groups::ListGroupsService;
pub use list_offsets::ListOffsetsService;
pub use list_partition_reassignments::ListPartitionReassignmentsService;
pub use metadata::MetadataService;
use opentelemetry::{
    KeyValue,
    metrics::{Counter, Gauge, Histogram},
};
pub use produce::ProduceService;
use rama::{Context, Layer, Service};
use tansu_sans_io::{
    ConfigResource, ErrorCode, IsolationLevel, ListOffset, create_topics_request::CreatableTopic,
    delete_groups_response::DeletableGroupResult, delete_records_request::DeleteRecordsTopic,
    delete_records_response::DeleteRecordsTopicResult,
    describe_cluster_response::DescribeClusterBroker,
    describe_configs_response::DescribeConfigsResult,
    describe_topic_partitions_response::DescribeTopicPartitionsResponseTopic,
    incremental_alter_configs_request::AlterConfigsResource,
    incremental_alter_configs_response::AlterConfigsResourceResponse,
    list_groups_response::ListedGroup, record::deflated,
    txn_offset_commit_response::TxnOffsetCommitResponseTopic,
};
use tokio::sync::{
    mpsc::{self, error::SendError},
    oneshot,
};
use tokio_util::sync::CancellationToken;
use tracing::{debug, error, instrument};
pub use txn::add_offsets::AddOffsetsService as TxnAddOffsetsService;
pub use txn::add_partitions::AddPartitionService as TxnAddPartitionService;
pub use txn::offset_commit::OffsetCommitService as TxnOffsetCommitService;
use url::Url;
use uuid::Uuid;

use crate::{
    BrokerRegistrationRequest, Error, GroupDetail, ListOffsetResponse, METER, MetadataResponse,
    NamedGroupDetail, OffsetCommitRequest, OffsetStage, ProducerIdResponse, Result, Storage,
    TopicId, Topition, TxnAddPartitionsRequest, TxnAddPartitionsResponse, TxnOffsetCommitRequest,
    UpdateError, Version,
};

#[derive(Clone, Debug, Eq, Hash, Ord, PartialEq, PartialOrd)]
pub enum Request {
    RegisterBroker(BrokerRegistrationRequest),
    IncrementalAlterResource(AlterConfigsResource),
    CreateTopic {
        topic: CreatableTopic,
        validate_only: bool,
    },
    DeleteRecords(Vec<DeleteRecordsTopic>),
    DeleteTopic(TopicId),
    Brokers,
    Produce {
        transaction_id: Option<String>,
        topition: Topition,
        batch: deflated::Batch,
    },
    Fetch {
        topition: Topition,
        offset: i64,
        min_bytes: u32,
        max_bytes: u32,
        isolation: IsolationLevel,
    },
    OffsetStage(Topition),
    ListOffsets {
        isolation_level: IsolationLevel,
        offsets: Vec<(Topition, ListOffset)>,
    },
    OffsetCommit {
        group_id: String,
        retention_time_ms: Option<Duration>,
        offsets: Vec<(Topition, OffsetCommitRequest)>,
    },
    CommittedOffsetTopitions(String),
    OffsetFetch {
        group_id: Option<String>,
        topics: Vec<Topition>,
        require_stable: Option<bool>,
    },
    Metadata(Option<Vec<TopicId>>),
    DescribeConfig {
        name: String,
        resource: ConfigResource,
        keys: Option<Vec<String>>,
    },
    DescribeTopicPartitions {
        topics: Option<Vec<TopicId>>,
        partition_limit: i32,
        cursor: Option<Topition>,
    },
    ListGroups(Option<Vec<String>>),
    DeleteGroups(Option<Vec<String>>),
    DescribeGroups {
        group_ids: Option<Vec<String>>,
        include_authorized_operations: bool,
    },
    UpdateGroup {
        group_id: String,
        detail: GroupDetail,
        version: Option<Version>,
    },
    InitProducer {
        transaction_id: Option<String>,
        transaction_timeout_ms: i32,
        producer_id: Option<i64>,
        producer_epoch: Option<i16>,
    },
    TxnAddOffsets {
        transaction_id: String,
        producer_id: i64,
        producer_epoch: i16,
        group_id: String,
    },
    TxnAddPartitions(TxnAddPartitionsRequest),
    TxnOffsetCommit(TxnOffsetCommitRequest),
    TxnEnd {
        transaction_id: String,
        producer_id: i64,
        producer_epoch: i16,
        committed: bool,
    },
    Maintain,
    ClusterId,
    Node,
    AdvertisedListener,
}

impl Display for Request {
    fn fmt(&self, f: &mut Formatter<'_>) -> fmt::Result {
        match self {
            Self::AdvertisedListener => f.write_str("AdvertisedListener"),
            Self::Brokers => f.write_str("Brokers"),
            Self::ClusterId => f.write_str("ClusterId"),
            Self::CommittedOffsetTopitions(_) => f.write_str("CommittedOffsetTopitions"),
            Self::CreateTopic { .. } => f.write_str("CreateTopic"),
            Self::DeleteGroups(_) => f.write_str("DeleteGroups"),
            Self::DeleteRecords(_) => f.write_str("DeleteRecords"),
            Self::DeleteTopic(_) => f.write_str("DeleteTopic"),
            Self::DescribeConfig { .. } => f.write_str("DescribeConfig"),
            Self::DescribeGroups { .. } => f.write_str("DescribeGroups"),
            Self::DescribeTopicPartitions { .. } => f.write_str("DescribeTopicPartitions"),
            Self::Fetch { .. } => f.write_str("Fetch"),
            Self::IncrementalAlterResource(_) => f.write_str("IncrementalAlterResource"),
            Self::InitProducer { .. } => f.write_str("InitProducer"),
            Self::ListGroups(_) => f.write_str("ListGroups"),
            Self::ListOffsets { .. } => f.write_str("ListOffsets"),
            Self::Maintain => f.write_str("Maintain"),
            Self::Metadata(_) => f.write_str("Metadata"),
            Self::Node => f.write_str("Node"),
            Self::OffsetCommit { .. } => f.write_str("OffsetCommit"),
            Self::OffsetFetch { .. } => f.write_str("OffsetFetch"),
            Self::OffsetStage(_) => f.write_str("OffsetStage"),
            Self::Produce { .. } => f.write_str("Produce"),
            Self::RegisterBroker(_) => f.write_str("RegisterBroker"),
            Self::TxnAddOffsets { .. } => f.write_str("TxnAddOffsets"),
            Self::TxnAddPartitions(_) => f.write_str("TxnAddPartitions"),
            Self::TxnEnd { .. } => f.write_str("TxnEnd"),
            Self::TxnOffsetCommit(_) => f.write_str("TxnOffsetCommit"),
            Self::UpdateGroup { .. } => f.write_str("UpdateGroup"),
        }
    }
}

#[derive(Clone, Debug)]
pub enum Response {
    RegisterBroker(Result<()>),
    IncrementalAlterResponse(Result<AlterConfigsResourceResponse>),
    CreateTopic(Result<Uuid>),
    DeleteRecords(Result<Vec<DeleteRecordsTopicResult>>),
    DeleteTopic(Result<ErrorCode>),
    Brokers(Result<Vec<DescribeClusterBroker>>),
    Produce(Result<i64>),
    Fetch(Result<Vec<deflated::Batch>>),
    OffsetStage(Result<OffsetStage>),
    ListOffsets(Result<Vec<(Topition, ListOffsetResponse)>>),
    OffsetCommit(Result<Vec<(Topition, ErrorCode)>>),
    CommittedOffsetTopitions(Result<BTreeMap<Topition, i64>>),
    OffsetFetch(Result<BTreeMap<Topition, i64>>),
    Metadata(Result<MetadataResponse>),
    DescribeConfig(Result<DescribeConfigsResult>),
    DescribeTopicPartitions(Result<Vec<DescribeTopicPartitionsResponseTopic>>),
    ListGroups(Result<Vec<ListedGroup>>),
    DeleteGroups(Result<Vec<DeletableGroupResult>>),
    DescribeGroups(Result<Vec<NamedGroupDetail>>),
    UpdateGroup(Result<Version, UpdateError<GroupDetail>>),
    InitProducer(Result<ProducerIdResponse>),
    TxnAddOffsets(Result<ErrorCode>),
    TxnAddPartitions(Result<TxnAddPartitionsResponse>),
    TxnOffsetCommit(Result<Vec<TxnOffsetCommitResponseTopic>>),
    TxnEnd(Result<ErrorCode>),
    Maintain(Result<()>),
    ClusterId(Result<String>),
    Node(Result<i32>),
    AdvertisedListener(Result<Url>),
}

pub type RequestSender = mpsc::Sender<(Request, oneshot::Sender<Response>)>;
pub type RequestReceiver = mpsc::Receiver<(Request, oneshot::Sender<Response>)>;

pub fn bounded_channel(buffer: usize) -> (RequestSender, RequestReceiver) {
    mpsc::channel::<(Request, oneshot::Sender<Response>)>(buffer)
}

#[derive(Clone, Debug, thiserror::Error)]
pub enum ServiceError {
    Storage(Error),
    UpdateGroupDetail(UpdateError<GroupDetail>),
}

impl Display for ServiceError {
    fn fmt(&self, f: &mut Formatter<'_>) -> fmt::Result {
        write!(f, "{self:?}")
    }
}

impl From<SendError<()>> for ServiceError {
    fn from(_value: SendError<()>) -> Self {
        Self::Storage(Error::UnableToSend)
    }
}

impl From<Error> for ServiceError {
    fn from(value: Error) -> Self {
        Self::Storage(value)
    }
}

impl From<UpdateError<GroupDetail>> for ServiceError {
    fn from(value: UpdateError<GroupDetail>) -> Self {
        Self::UpdateGroupDetail(value)
    }
}

impl From<ServiceError> for Error {
    fn from(value: ServiceError) -> Self {
        if let ServiceError::Storage(error) = value {
            error
        } else {
            unreachable!()
        }
    }
}

impl From<ServiceError> for UpdateError<GroupDetail> {
    fn from(value: ServiceError) -> Self {
        if let ServiceError::UpdateGroupDetail(error) = value {
            error
        } else {
            unreachable!()
        }
    }
}

#[derive(Copy, Clone, Debug, Default, Eq, Hash, Ord, PartialEq, PartialOrd)]
pub struct RequestLayer;

impl<S> Layer<S> for RequestLayer {
    type Service = RequestService<S>;

    fn layer(&self, inner: S) -> Self::Service {
        Self::Service { inner }
    }
}

#[derive(Copy, Clone, Debug, Default, Eq, Hash, Ord, PartialEq, PartialOrd)]
pub struct RequestService<S> {
    inner: S,
}

impl<State, S> Service<State, Request> for RequestService<S>
where
    S: Service<State, Request>,
    State: Send + Sync + 'static,
{
    type Response = S::Response;
    type Error = S::Error;

    async fn serve(
        &self,
        ctx: Context<State>,
        req: Request,
    ) -> Result<Self::Response, Self::Error> {
        debug!(?req);
        self.inner.serve(ctx, req).await
    }
}

/// A [`Service`] sending [`Request`]s over a [`RequestSender`] channel
#[derive(Clone, Debug)]
pub struct RequestChannelService {
    tx: RequestSender,
}

impl RequestChannelService {
    pub fn new(tx: RequestSender) -> Self {
        Self { tx }
    }

    fn elapsed_millis(&self, start: SystemTime) -> u64 {
        start
            .elapsed()
            .map_or(0, |duration| duration.as_millis() as u64)
    }
}

static STORAGE_CHANNEL_CAPACITY: LazyLock<Gauge<u64>> = LazyLock::new(|| {
    METER
        .u64_gauge("tansu_storage_channel_capacity")
        .with_description("Storage channel capacity")
        .build()
});

impl<State> Service<State, Request> for RequestChannelService
where
    State: Send + Sync + 'static,
{
    type Response = Response;
    type Error = ServiceError;

    #[instrument(skip_all)]
    async fn serve(
        &self,
        ctx: Context<State>,
        req: Request,
    ) -> Result<Self::Response, Self::Error> {
        let _ = ctx;
        let (resp_tx, resp_rx) = oneshot::channel();

        let start = SystemTime::now();

        let operation = req.to_string();
        let attributes = [KeyValue::new("operation", operation.clone())];

        let capacity = self.tx.capacity();
        STORAGE_CHANNEL_CAPACITY.record(capacity as u64, &attributes);
        debug!(operation, capacity);

        self.tx
            .reserve()
            .await
            .map(|permit| permit.send((req, resp_tx)))
            .inspect(|_| {
                let permit_elapsed = self.elapsed_millis(start);
                STORAGE_CHANNEL_PERMIT_DURATION.record(permit_elapsed, &attributes);
                debug!(operation, permit_elapsed);
            })
            .inspect_err(|err| {
                error!(operation, ?err);
                STORAGE_CHANNEL_ERROR.add(1, &attributes);
            })?;

        resp_rx
            .await
            .map_err(|_| Error::OneshotRecv.into())
            .inspect(|_| {
                let elapsed_millis = self.elapsed_millis(start);
                STORAGE_CHANNEL_REQUEST_DURATION.record(elapsed_millis, &attributes);
                debug!(operation, elapsed_millis);
            })
            .inspect_err(|err| {
                error!(operation, ?err);
                STORAGE_CHANNEL_ERROR.add(1, &attributes);
            })
    }
}

static STORAGE_CHANNEL_REQUEST_DURATION: LazyLock<Histogram<u64>> = LazyLock::new(|| {
    METER
        .u64_histogram("tansu_storage_channel_request_duration")
        .with_unit("ms")
        .with_description("Storage channel request latency in milliseconds")
        .build()
});

static STORAGE_CHANNEL_PERMIT_DURATION: LazyLock<Histogram<u64>> = LazyLock::new(|| {
    METER
        .u64_histogram("tansu_storage_channel_permit_duration")
        .with_unit("ms")
        .with_description("Storage channel permit latency in milliseconds")
        .build()
});

static STORAGE_CHANNEL_ERROR: LazyLock<Counter<u64>> = LazyLock::new(|| {
    METER
        .u64_counter("tansu_storage_channel_error")
        .with_description("Storage channel error count")
        .build()
});

#[async_trait]
impl Storage for RequestChannelService {
    #[instrument(skip_all)]
    async fn register_broker(&self, broker_registration: BrokerRegistrationRequest) -> Result<()> {
        self.serve(
            Context::default(),
            Request::RegisterBroker(broker_registration),
        )
        .await
        .and_then(|response| {
            if let Response::RegisterBroker(inner) = response {
                inner.map_err(Into::into)
            } else {
                Err(Error::UnexpectedServiceResponse(Box::new(response)).into())
            }
        })
        .map_err(Into::into)
    }

    #[instrument(skip_all)]
    async fn incremental_alter_resource(
        &self,
        resource: AlterConfigsResource,
    ) -> Result<AlterConfigsResourceResponse> {
        self.serve(
            Context::default(),
            Request::IncrementalAlterResource(resource),
        )
        .await
        .and_then(|response| {
            if let Response::IncrementalAlterResponse(inner) = response {
                inner.map_err(Into::into)
            } else {
                Err(Error::UnexpectedServiceResponse(Box::new(response)).into())
            }
        })
        .map_err(Into::into)
    }

<<<<<<< HEAD
=======
    #[instrument(skip_all)]
>>>>>>> f439db91
    async fn create_topic(&self, topic: CreatableTopic, validate_only: bool) -> Result<Uuid> {
        self.serve(
            Context::default(),
            Request::CreateTopic {
                topic,
                validate_only,
            },
        )
        .await
        .and_then(|response| {
            if let Response::CreateTopic(inner) = response {
                inner.map_err(Into::into)
            } else {
                Err(Error::UnexpectedServiceResponse(Box::new(response)).into())
            }
        })
        .map_err(Into::into)
    }

    #[instrument(skip_all)]
    async fn delete_records(
        &self,
        topics: &[DeleteRecordsTopic],
    ) -> Result<Vec<DeleteRecordsTopicResult>> {
        self.serve(
            Context::default(),
            Request::DeleteRecords(Vec::from(topics)),
        )
        .await
        .and_then(|response| {
            if let Response::DeleteRecords(inner) = response {
                inner.map_err(Into::into)
            } else {
                Err(Error::UnexpectedServiceResponse(Box::new(response)).into())
            }
        })
        .map_err(Into::into)
    }

    #[instrument(skip_all)]
    async fn delete_topic(&self, topic: &TopicId) -> Result<ErrorCode> {
        self.serve(Context::default(), Request::DeleteTopic(topic.to_owned()))
            .await
            .and_then(|response| {
                if let Response::DeleteTopic(inner) = response {
                    inner.map_err(Into::into)
                } else {
                    Err(Error::UnexpectedServiceResponse(Box::new(response)).into())
                }
            })
            .map_err(Into::into)
    }

    #[instrument(skip_all)]
    async fn brokers(&self) -> Result<Vec<DescribeClusterBroker>> {
        self.serve(Context::default(), Request::Brokers)
            .await
            .and_then(|response| {
                if let Response::Brokers(inner) = response {
                    inner.map_err(Into::into)
                } else {
                    Err(Error::UnexpectedServiceResponse(Box::new(response)).into())
                }
            })
            .map_err(Into::into)
    }

    #[instrument(skip_all)]
    async fn produce(
        &self,
        transaction_id: Option<&str>,
        topition: &Topition,
        batch: deflated::Batch,
    ) -> Result<i64> {
        let transaction_id = transaction_id.map(|s| s.to_string());
        let topition = topition.to_owned();

        self.serve(
            Context::default(),
            Request::Produce {
                transaction_id,
                topition,
                batch,
            },
        )
        .await
        .and_then(|response| {
            if let Response::Produce(inner) = response {
                inner.map_err(Into::into)
            } else {
                Err(Error::UnexpectedServiceResponse(Box::new(response)).into())
            }
        })
        .map_err(Into::into)
    }

    #[instrument(skip_all)]
    async fn fetch(
        &self,
        topition: &'_ Topition,
        offset: i64,
        min_bytes: u32,
        max_bytes: u32,
        isolation: IsolationLevel,
    ) -> Result<Vec<deflated::Batch>> {
        let topition = topition.to_owned();

        self.serve(
            Context::default(),
            Request::Fetch {
                topition,
                offset,
                min_bytes,
                max_bytes,
                isolation,
            },
        )
        .await
        .and_then(|response| {
            if let Response::Fetch(inner) = response {
                inner.map_err(Into::into)
            } else {
                Err(Error::UnexpectedServiceResponse(Box::new(response)).into())
            }
        })
        .map_err(Into::into)
    }

    #[instrument(skip_all)]
    async fn offset_stage(&self, topition: &Topition) -> Result<OffsetStage> {
        self.serve(
            Context::default(),
            Request::OffsetStage(topition.to_owned()),
        )
        .await
        .and_then(|response| {
            if let Response::OffsetStage(inner) = response {
                inner.map_err(Into::into)
            } else {
                Err(Error::UnexpectedServiceResponse(Box::new(response)).into())
            }
        })
        .map_err(Into::into)
    }

    #[instrument(skip_all)]
    async fn list_offsets(
        &self,
        isolation_level: IsolationLevel,
        offsets: &[(Topition, ListOffset)],
    ) -> Result<Vec<(Topition, ListOffsetResponse)>> {
        let offsets = Vec::from(offsets);

        self.serve(
            Context::default(),
            Request::ListOffsets {
                isolation_level,
                offsets,
            },
        )
        .await
        .and_then(|response| {
            if let Response::ListOffsets(inner) = response {
                inner.map_err(Into::into)
            } else {
                Err(Error::UnexpectedServiceResponse(Box::new(response)).into())
            }
        })
        .map_err(Into::into)
    }

    #[instrument(skip_all)]
    async fn offset_commit(
        &self,
        group_id: &str,
        retention_time_ms: Option<Duration>,
        offsets: &[(Topition, OffsetCommitRequest)],
    ) -> Result<Vec<(Topition, ErrorCode)>> {
        let group_id = group_id.to_string();
        let offsets = Vec::from(offsets);

        self.serve(
            Context::default(),
            Request::OffsetCommit {
                group_id,
                retention_time_ms,
                offsets,
            },
        )
        .await
        .and_then(|response| {
            if let Response::OffsetCommit(inner) = response {
                inner.map_err(Into::into)
            } else {
                Err(Error::UnexpectedServiceResponse(Box::new(response)).into())
            }
        })
        .map_err(Into::into)
    }

    #[instrument(skip_all)]
    async fn committed_offset_topitions(&self, group_id: &str) -> Result<BTreeMap<Topition, i64>> {
        let group_id = group_id.to_string();

        self.serve(
            Context::default(),
            Request::CommittedOffsetTopitions(group_id),
        )
        .await
        .and_then(|response| {
            if let Response::CommittedOffsetTopitions(inner) = response {
                inner.map_err(Into::into)
            } else {
                Err(Error::UnexpectedServiceResponse(Box::new(response)).into())
            }
        })
        .map_err(Into::into)
    }

    #[instrument(skip_all)]
    async fn offset_fetch(
        &self,
        group_id: Option<&str>,
        topics: &[Topition],
        require_stable: Option<bool>,
    ) -> Result<BTreeMap<Topition, i64>> {
        let group_id = group_id.map(|s| s.to_string());
        let topics = Vec::from(topics);

        self.serve(
            Context::default(),
            Request::OffsetFetch {
                group_id,
                topics,
                require_stable,
            },
        )
        .await
        .and_then(|response| {
            if let Response::OffsetFetch(inner) = response {
                inner.map_err(Into::into)
            } else {
                Err(Error::UnexpectedServiceResponse(Box::new(response)).into())
            }
        })
        .map_err(Into::into)
    }

    #[instrument(skip_all)]
    async fn metadata(&self, topics: Option<&[TopicId]>) -> Result<MetadataResponse> {
        let topics = topics.map(Vec::from);

        self.serve(Context::default(), Request::Metadata(topics))
            .await
            .and_then(|response| {
                if let Response::Metadata(inner) = response {
                    inner.map_err(Into::into)
                } else {
                    Err(Error::UnexpectedServiceResponse(Box::new(response)).into())
                }
            })
            .map_err(Into::into)
    }

    #[instrument(skip_all)]
    async fn describe_config(
        &self,
        name: &str,
        resource: ConfigResource,
        keys: Option<&[String]>,
    ) -> Result<DescribeConfigsResult> {
        let name = name.to_string();
        let keys = keys.map(Vec::from);

        self.serve(
            Context::default(),
            Request::DescribeConfig {
                name,
                resource,
                keys,
            },
        )
        .await
        .and_then(|response| {
            if let Response::DescribeConfig(inner) = response {
                inner.map_err(Into::into)
            } else {
                Err(Error::UnexpectedServiceResponse(Box::new(response)).into())
            }
        })
        .map_err(Into::into)
    }

    #[instrument(skip_all)]
    async fn describe_topic_partitions(
        &self,
        topics: Option<&[TopicId]>,
        partition_limit: i32,
        cursor: Option<Topition>,
    ) -> Result<Vec<DescribeTopicPartitionsResponseTopic>> {
        let topics = topics.map(Vec::from);

        self.serve(
            Context::default(),
            Request::DescribeTopicPartitions {
                topics,
                partition_limit,
                cursor,
            },
        )
        .await
        .and_then(|response| {
            if let Response::DescribeTopicPartitions(inner) = response {
                inner.map_err(Into::into)
            } else {
                Err(Error::UnexpectedServiceResponse(Box::new(response)).into())
            }
        })
        .map_err(Into::into)
    }

    #[instrument(skip_all)]
    async fn list_groups(&self, states_filter: Option<&[String]>) -> Result<Vec<ListedGroup>> {
        let states_filter = states_filter.map(Vec::from);

        self.serve(Context::default(), Request::ListGroups(states_filter))
            .await
            .and_then(|response| {
                if let Response::ListGroups(inner) = response {
                    inner.map_err(Into::into)
                } else {
                    Err(Error::UnexpectedServiceResponse(Box::new(response)).into())
                }
            })
            .map_err(Into::into)
    }

    #[instrument(skip_all)]
    async fn delete_groups(
        &self,
        group_ids: Option<&[String]>,
    ) -> Result<Vec<DeletableGroupResult>> {
        let group_ids = group_ids.map(Vec::from);

        self.serve(Context::default(), Request::DeleteGroups(group_ids))
            .await
            .and_then(|response| {
                if let Response::DeleteGroups(inner) = response {
                    inner.map_err(Into::into)
                } else {
                    Err(Error::UnexpectedServiceResponse(Box::new(response)).into())
                }
            })
            .map_err(Into::into)
    }

    #[instrument(skip_all)]
    async fn describe_groups(
        &self,
        group_ids: Option<&[String]>,
        include_authorized_operations: bool,
    ) -> Result<Vec<NamedGroupDetail>> {
        let group_ids = group_ids.map(Vec::from);

        self.serve(
            Context::default(),
            Request::DescribeGroups {
                group_ids,
                include_authorized_operations,
            },
        )
        .await
        .and_then(|response| {
            if let Response::DescribeGroups(inner) = response {
                inner.map_err(Into::into)
            } else {
                Err(Error::UnexpectedServiceResponse(Box::new(response)).into())
            }
        })
        .map_err(Into::into)
    }

    #[instrument(skip_all)]
    async fn update_group(
        &self,
        group_id: &str,
        detail: GroupDetail,
        version: Option<Version>,
    ) -> Result<Version, UpdateError<GroupDetail>> {
        let group_id = group_id.to_string();

        self.serve(
            Context::default(),
            Request::UpdateGroup {
                group_id,
                detail,
                version,
            },
        )
        .await
        .and_then(|response| {
            if let Response::UpdateGroup(inner) = response {
                inner.map_err(Into::into)
            } else {
                Err(Error::UnexpectedServiceResponse(Box::new(response)).into())
            }
        })
        .map_err(Into::into)
    }

    #[instrument(skip_all)]
    async fn init_producer(
        &self,
        transaction_id: Option<&str>,
        transaction_timeout_ms: i32,
        producer_id: Option<i64>,
        producer_epoch: Option<i16>,
    ) -> Result<ProducerIdResponse> {
        let transaction_id = transaction_id.map(|transaction_id| transaction_id.to_owned());

        self.serve(
            Context::default(),
            Request::InitProducer {
                transaction_id,
                transaction_timeout_ms,
                producer_id,
                producer_epoch,
            },
        )
        .await
        .and_then(|response| {
            if let Response::InitProducer(inner) = response {
                inner.map_err(Into::into)
            } else {
                Err(Error::UnexpectedServiceResponse(Box::new(response)).into())
            }
        })
        .map_err(Into::into)
    }

    #[instrument(skip_all)]
    async fn txn_add_offsets(
        &self,
        transaction_id: &str,
        producer_id: i64,
        producer_epoch: i16,
        group_id: &str,
    ) -> Result<ErrorCode> {
        let transaction_id = transaction_id.to_string();
        let group_id = group_id.to_string();

        self.serve(
            Context::default(),
            Request::TxnAddOffsets {
                transaction_id,
                producer_id,
                producer_epoch,
                group_id,
            },
        )
        .await
        .and_then(|response| {
            if let Response::TxnAddOffsets(inner) = response {
                inner.map_err(Into::into)
            } else {
                Err(Error::UnexpectedServiceResponse(Box::new(response)).into())
            }
        })
        .map_err(Into::into)
    }

    #[instrument(skip_all)]
    async fn txn_add_partitions(
        &self,
        partitions: TxnAddPartitionsRequest,
    ) -> Result<TxnAddPartitionsResponse> {
        self.serve(Context::default(), Request::TxnAddPartitions(partitions))
            .await
            .and_then(|response| {
                if let Response::TxnAddPartitions(inner) = response {
                    inner.map_err(Into::into)
                } else {
                    Err(Error::UnexpectedServiceResponse(Box::new(response)).into())
                }
            })
            .map_err(Into::into)
    }

    #[instrument(skip_all)]
    async fn txn_offset_commit(
        &self,
        offsets: TxnOffsetCommitRequest,
    ) -> Result<Vec<TxnOffsetCommitResponseTopic>> {
        self.serve(Context::default(), Request::TxnOffsetCommit(offsets))
            .await
            .and_then(|response| {
                if let Response::TxnOffsetCommit(inner) = response {
                    inner.map_err(Into::into)
                } else {
                    Err(Error::UnexpectedServiceResponse(Box::new(response)).into())
                }
            })
            .map_err(Into::into)
    }

    #[instrument(skip_all)]
    async fn txn_end(
        &self,
        transaction_id: &str,
        producer_id: i64,
        producer_epoch: i16,
        committed: bool,
    ) -> Result<ErrorCode> {
        let transaction_id = transaction_id.to_string();

        self.serve(
            Context::default(),
            Request::TxnEnd {
                transaction_id,
                producer_id,
                producer_epoch,
                committed,
            },
        )
        .await
        .and_then(|response| {
            if let Response::TxnEnd(inner) = response {
                inner.map_err(Into::into)
            } else {
                Err(Error::UnexpectedServiceResponse(Box::new(response)).into())
            }
        })
        .map_err(Into::into)
    }

    #[instrument(skip_all)]
    async fn maintain(&self) -> Result<()> {
        self.serve(Context::default(), Request::Maintain)
            .await
            .and_then(|response| {
                if let Response::Maintain(inner) = response {
                    inner.map_err(Into::into)
                } else {
                    Err(Error::UnexpectedServiceResponse(Box::new(response)).into())
                }
            })
            .map_err(Into::into)
    }

    #[instrument(skip_all)]
    async fn cluster_id(&self) -> Result<String> {
        self.serve(Context::default(), Request::ClusterId)
            .await
            .and_then(|response| {
                if let Response::ClusterId(inner) = response {
                    inner.map_err(Into::into)
                } else {
                    Err(Error::UnexpectedServiceResponse(Box::new(response)).into())
                }
            })
            .map_err(Into::into)
    }

    #[instrument(skip_all)]
    async fn node(&self) -> Result<i32> {
        self.serve(Context::default(), Request::Node)
            .await
            .and_then(|response| {
                if let Response::Node(inner) = response {
                    inner.map_err(Into::into)
                } else {
                    Err(Error::UnexpectedServiceResponse(Box::new(response)).into())
                }
            })
            .map_err(Into::into)
    }

    #[instrument(skip_all)]
    async fn advertised_listener(&self) -> Result<Url> {
        self.serve(Context::default(), Request::AdvertisedListener)
            .await
            .and_then(|response| {
                if let Response::AdvertisedListener(inner) = response {
                    inner.map_err(Into::into)
                } else {
                    Err(Error::UnexpectedServiceResponse(Box::new(response)).into())
                }
            })
            .map_err(Into::into)
    }
}

#[derive(Clone, Debug, Default)]
pub struct ChannelRequestLayer {
    cancellation: CancellationToken,
}

impl ChannelRequestLayer {
    pub fn new(cancellation: CancellationToken) -> Self {
        Self { cancellation }
    }
}

impl<S> Layer<S> for ChannelRequestLayer {
    type Service = ChannelRequestService<S>;

    fn layer(&self, inner: S) -> Self::Service {
        Self::Service {
            inner,
            cancellation: self.cancellation.clone(),
        }
    }
}

#[derive(Clone, Debug, Default)]
pub struct ChannelRequestService<S> {
    inner: S,
    cancellation: CancellationToken,
}

impl<S, State> Service<State, RequestReceiver> for ChannelRequestService<S>
where
    S: Service<State, Request, Response = Response, Error = Error>,
    State: Clone + Send + Sync + 'static,
{
    type Response = ();
    type Error = Error;

    async fn serve(
        &self,
        ctx: Context<State>,
        mut req: RequestReceiver,
    ) -> Result<Self::Response, Self::Error> {
        loop {
            tokio::select! {
                Some((request, tx)) = req.recv() => {
                    self.inner
                    .serve(ctx.clone(), request)
                    .await
                    .and_then(|response| {
                        tx.send(response).map_err(|_unsent| Error::UnableToSend)
                    })?
                }

                cancelled = self.cancellation.cancelled() => {
                    debug!(?cancelled);
                    break;
                }
            }
        }

        Ok(())
    }
}

#[derive(Copy, Clone, Debug, Default, Eq, Hash, Ord, PartialEq, PartialOrd)]
pub struct RequestStorageService<G> {
    storage: G,
}

impl<G> RequestStorageService<G>
where
    G: Storage,
{
    pub fn new(storage: G) -> Self {
        Self { storage }
    }
}

impl<G, State> Service<State, Request> for RequestStorageService<G>
where
    G: Storage,
    State: Clone + Send + Sync + 'static,
{
    type Response = Response;
    type Error = Error;

    async fn serve(
        &self,
        _ctx: Context<State>,
        req: Request,
    ) -> Result<Self::Response, Self::Error> {
        match req {
            Request::RegisterBroker(broker_registration) => Ok(Response::RegisterBroker(
                self.storage.register_broker(broker_registration).await,
            )),
            Request::IncrementalAlterResource(alter_configs_resource) => {
                Ok(Response::IncrementalAlterResponse(
                    self.storage
                        .incremental_alter_resource(alter_configs_resource)
                        .await,
                ))
            }
            Request::CreateTopic {
                topic,
                validate_only,
            } => Ok(Response::CreateTopic(
                self.storage.create_topic(topic, validate_only).await,
            )),
            Request::DeleteRecords(delete_records_topics) => Ok(Response::DeleteRecords(
                self.storage
                    .delete_records(&delete_records_topics[..])
                    .await,
            )),
            Request::DeleteTopic(topic_id) => Ok(Response::DeleteTopic(
                self.storage.delete_topic(&topic_id).await,
            )),
            Request::Brokers => Ok(Response::Brokers(self.storage.brokers().await)),
            Request::Produce {
                transaction_id,
                topition,
                batch,
            } => Ok(Response::Produce(
                self.storage
                    .produce(transaction_id.as_deref(), &topition, batch)
                    .await,
            )),
            Request::Fetch {
                topition,
                offset,
                min_bytes,
                max_bytes,
                isolation,
            } => Ok(Response::Fetch(
                self.storage
                    .fetch(&topition, offset, min_bytes, max_bytes, isolation)
                    .await,
            )),
            Request::OffsetStage(topition) => Ok(Response::OffsetStage(
                self.storage.offset_stage(&topition).await,
            )),
            Request::ListOffsets {
                isolation_level,
                offsets,
            } => Ok(Response::ListOffsets(
                self.storage
                    .list_offsets(isolation_level, &offsets[..])
                    .await,
            )),
            Request::OffsetCommit {
                group_id,
                retention_time_ms,
                offsets,
            } => Ok(Response::OffsetCommit(
                self.storage
                    .offset_commit(&group_id, retention_time_ms, &offsets[..])
                    .await,
            )),
            Request::CommittedOffsetTopitions(group_id) => Ok(Response::CommittedOffsetTopitions(
                self.storage.committed_offset_topitions(&group_id).await,
            )),
            Request::OffsetFetch {
                group_id,
                topics,
                require_stable,
            } => Ok(Response::OffsetFetch(
                self.storage
                    .offset_fetch(group_id.as_deref(), &topics[..], require_stable)
                    .await,
            )),
            Request::Metadata(topic_ids) => Ok(Response::Metadata(
                self.storage.metadata(topic_ids.as_deref()).await,
            )),
            Request::DescribeConfig {
                name,
                resource,
                keys,
            } => Ok(Response::DescribeConfig(
                self.storage
                    .describe_config(&name, resource, keys.as_deref())
                    .await,
            )),
            Request::DescribeTopicPartitions {
                topics,
                partition_limit,
                cursor,
            } => Ok(Response::DescribeTopicPartitions(
                self.storage
                    .describe_topic_partitions(topics.as_deref(), partition_limit, cursor)
                    .await,
            )),
            Request::ListGroups(items) => Ok(Response::ListGroups(
                self.storage.list_groups(items.as_deref()).await,
            )),
            Request::DeleteGroups(items) => Ok(Response::DeleteGroups(
                self.storage.delete_groups(items.as_deref()).await,
            )),
            Request::DescribeGroups {
                group_ids,
                include_authorized_operations,
            } => Ok(Response::DescribeGroups(
                self.storage
                    .describe_groups(group_ids.as_deref(), include_authorized_operations)
                    .await,
            )),
            Request::UpdateGroup {
                group_id,
                detail,
                version,
            } => Ok(Response::UpdateGroup(
                self.storage.update_group(&group_id, detail, version).await,
            )),
            Request::InitProducer {
                transaction_id,
                transaction_timeout_ms,
                producer_id,
                producer_epoch,
            } => Ok(Response::InitProducer(
                self.storage
                    .init_producer(
                        transaction_id.as_deref(),
                        transaction_timeout_ms,
                        producer_id,
                        producer_epoch,
                    )
                    .await,
            )),
            Request::TxnAddOffsets {
                transaction_id,
                producer_id,
                producer_epoch,
                group_id,
            } => Ok(Response::TxnAddOffsets(
                self.storage
                    .txn_add_offsets(&transaction_id, producer_id, producer_epoch, &group_id)
                    .await,
            )),
            Request::TxnAddPartitions(txn_add_partitions_request) => {
                Ok(Response::TxnAddPartitions(
                    self.storage
                        .txn_add_partitions(txn_add_partitions_request)
                        .await,
                ))
            }
            Request::TxnOffsetCommit(txn_offset_commit_request) => Ok(Response::TxnOffsetCommit(
                self.storage
                    .txn_offset_commit(txn_offset_commit_request)
                    .await,
            )),
            Request::TxnEnd {
                transaction_id,
                producer_id,
                producer_epoch,
                committed,
            } => Ok(Response::TxnEnd(
                self.storage
                    .txn_end(&transaction_id, producer_id, producer_epoch, committed)
                    .await,
            )),
            Request::Maintain => Ok(Response::Maintain(self.storage.maintain().await)),
            Request::ClusterId => Ok(Response::ClusterId(self.storage.cluster_id().await)),
            Request::Node => Ok(Response::Node(self.storage.node().await)),
            Request::AdvertisedListener => Ok(Response::AdvertisedListener(
                self.storage.advertised_listener().await,
            )),
        }
    }
}<|MERGE_RESOLUTION|>--- conflicted
+++ resolved
@@ -484,10 +484,7 @@
         .map_err(Into::into)
     }
 
-<<<<<<< HEAD
-=======
-    #[instrument(skip_all)]
->>>>>>> f439db91
+    #[instrument(skip_all)]
     async fn create_topic(&self, topic: CreatableTopic, validate_only: bool) -> Result<Uuid> {
         self.serve(
             Context::default(),
