--- conflicted
+++ resolved
@@ -73,11 +73,7 @@
     type Response = ConsumerGroupDescribeResponse;
     type Error = Error;
 
-<<<<<<< HEAD
-    #[instrument(skip(ctx, req), fields(group_ids = ?req.group_ids.as_deref().unwrap_or_default()), ret)]
-=======
     #[instrument(skip(ctx, req))]
->>>>>>> 567f1a47
     async fn serve(
         &self,
         ctx: Context<G>,
