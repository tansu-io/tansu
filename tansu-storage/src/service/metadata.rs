--- conflicted
+++ resolved
@@ -15,7 +15,6 @@
 use rama::{Context, Service};
 use tansu_sans_io::{ApiKey, MetadataRequest, MetadataResponse};
 use tracing::{error, instrument};
-use uuid::Uuid;
 
 use crate::{Error, Result, Storage, TopicId};
 
@@ -76,11 +75,7 @@
     type Response = MetadataResponse;
     type Error = Error;
 
-<<<<<<< HEAD
-    #[instrument(skip(ctx, req), fields(topics = ?req.topics.as_deref().unwrap_or_default().iter().filter_map(|topic| { topic.name.clone().or(topic.topic_id.map(|id| Uuid::from_bytes(id).to_string()))}).collect::<Vec<_>>()), ret)]
-=======
     #[instrument(skip(ctx, req))]
->>>>>>> 567f1a47
     async fn serve(
         &self,
         ctx: Context<G>,
