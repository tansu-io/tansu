--- conflicted
+++ resolved
@@ -74,11 +74,7 @@
     type Response = DescribeTopicPartitionsResponse;
     type Error = Error;
 
-<<<<<<< HEAD
-    #[instrument(skip(ctx, req), fields(topics = ?req.topics.as_deref().unwrap_or_default().iter().map(|topic| topic.name.as_str()).collect::<Vec<_>>()), ret)]
-=======
     #[instrument(skip(ctx, req))]
->>>>>>> 567f1a47
     async fn serve(
         &self,
         ctx: Context<G>,
