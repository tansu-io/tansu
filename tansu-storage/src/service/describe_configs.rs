--- conflicted
+++ resolved
@@ -75,11 +75,7 @@
     type Response = DescribeConfigsResponse;
     type Error = Error;
 
-<<<<<<< HEAD
-    #[instrument(skip(ctx, req), fields(resources = ?req.resources.as_deref().unwrap_or_default().iter().map(|describe| describe.resource_name.as_str()).collect::<Vec<_>>()), ret)]
-=======
     #[instrument(skip(ctx, req))]
->>>>>>> 567f1a47
     async fn serve(
         &self,
         ctx: Context<G>,
