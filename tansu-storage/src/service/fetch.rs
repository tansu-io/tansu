--- conflicted
+++ resolved
@@ -26,10 +26,6 @@
 };
 use tokio::time::sleep;
 use tracing::{debug, error, instrument};
-<<<<<<< HEAD
-use uuid::Uuid;
-=======
->>>>>>> 567f1a47
 
 use crate::{Error, Result, Storage, Topition};
 
@@ -376,11 +372,7 @@
     type Response = FetchResponse;
     type Error = Error;
 
-<<<<<<< HEAD
-    #[instrument(skip(ctx, req), fields(topics = ?req.topics.as_deref().unwrap_or_default().iter().filter_map(|fetch| { fetch.topic.clone().or(fetch.topic_id.map(|id| Uuid::from_bytes(id).to_string()))}).collect::<Vec<_>>()))]
-=======
     #[instrument(skip(ctx, req))]
->>>>>>> 567f1a47
     async fn serve(
         &self,
         ctx: Context<G>,
