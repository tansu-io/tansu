// Copyright ⓒ 2024-2025 Peter Morgan <peter.james.morgan@gmail.com>
//
// Licensed under the Apache License, Version 2.0 (the "License");
// you may not use this file except in compliance with the License.
// You may obtain a copy of the License at
//
// http://www.apache.org/licenses/LICENSE-2.0
//
// Unless required by applicable law or agreed to in writing, software
// distributed under the License is distributed on an "AS IS" BASIS,
// WITHOUT WARRANTIES OR CONDITIONS OF ANY KIND, either express or implied.
// See the License for the specific language governing permissions and
// limitations under the License.

//! PostgreSQL Storage engine

use std::{
    collections::BTreeMap,
    hash::Hash,
    marker::PhantomData,
    str::FromStr,
    sync::LazyLock,
    time::{Duration, SystemTime},
};

use async_trait::async_trait;
use bytes::Bytes;
use deadpool_postgres::{Manager, ManagerConfig, Object, Pool, RecyclingMethod};
use opentelemetry::metrics::Histogram;
use opentelemetry::{KeyValue, metrics::Counter};
use rand::{prelude::*, rng};
use serde_json::Value;
use tansu_sans_io::{
    BatchAttribute, ConfigResource, ConfigSource, ConfigType, ControlBatch, EndTransactionMarker,
    ErrorCode, IsolationLevel, ListOffset, NULL_TOPIC_ID, OpType,
    add_partitions_to_txn_response::{
        AddPartitionsToTxnPartitionResult, AddPartitionsToTxnTopicResult,
    },
    create_topics_request::CreatableTopic,
    delete_groups_response::DeletableGroupResult,
    delete_records_request::DeleteRecordsTopic,
    delete_records_response::{DeleteRecordsPartitionResult, DeleteRecordsTopicResult},
    describe_cluster_response::DescribeClusterBroker,
    describe_configs_response::{DescribeConfigsResourceResult, DescribeConfigsResult},
    describe_topic_partitions_response::{
        DescribeTopicPartitionsResponsePartition, DescribeTopicPartitionsResponseTopic,
    },
    incremental_alter_configs_request::AlterConfigsResource,
    incremental_alter_configs_response::AlterConfigsResourceResponse,
    list_groups_response::ListedGroup,
    metadata_response::{MetadataResponseBroker, MetadataResponsePartition, MetadataResponseTopic},
<<<<<<< HEAD
    record::{deflated, inflated, Header, Record},
    to_system_time, to_timestamp, ErrorCode, ScramMechanism,
=======
    record::{Header, Record, deflated, inflated::Batch},
    to_system_time, to_timestamp,
    txn_offset_commit_response::{TxnOffsetCommitResponsePartition, TxnOffsetCommitResponseTopic},
};
use tansu_schema::{
    Registry,
    lake::{House, LakeHouse as _},
>>>>>>> 90c68cf5
};
use tokio_postgres::{Config, NoTls, Row, Transaction, error::SqlState, types::ToSql};
use tracing::{debug, error};
use url::Url;
use uuid::Uuid;

use crate::{
<<<<<<< HEAD
    BrokerRegistationRequest, Error, ListOffsetRequest, ListOffsetResponse, MetadataResponse,
    OffsetCommitRequest, OffsetStage, Result, ScramCredential, Storage, TopicId, Topition,
=======
    BrokerRegistrationRequest, Error, GroupDetail, ListOffsetResponse, METER, MetadataResponse,
    NamedGroupDetail, OffsetCommitRequest, OffsetStage, ProducerIdResponse, Result, Storage,
    TopicId, Topition, TxnAddPartitionsRequest, TxnAddPartitionsResponse, TxnOffsetCommitRequest,
    TxnState, UpdateError, Version,
    sql::{default_hash, idempotent_sequence_check, remove_comments},
>>>>>>> 90c68cf5
};

macro_rules! include_sql {
    ($e: expr) => {
        remove_comments(include_str!($e))
    };
}

/// PostgreSQL Storage Engine
#[derive(Clone, Debug)]
pub struct Postgres {
    cluster: String,
    node: i32,
    advertised_listener: Url,
    pool: Pool,
    schemas: Option<Registry>,
    lake: Option<House>,
}

/// PostgreSQL Storage Builder
#[derive(Clone, Default, Debug)]
pub struct Builder<C, N, L, P> {
    cluster: C,
    node: N,
    advertised_listener: L,
    pool: P,
    schemas: Option<Registry>,
    lake: Option<House>,
}

impl<C, N, L, P> Builder<C, N, L, P> {
    pub fn cluster(self, cluster: impl Into<String>) -> Builder<String, N, L, P> {
        Builder {
            cluster: cluster.into(),
            node: self.node,
            advertised_listener: self.advertised_listener,
            pool: self.pool,
            schemas: self.schemas,
            lake: self.lake,
        }
    }

    pub fn node(self, node: i32) -> Builder<C, i32, L, P> {
        Builder {
            cluster: self.cluster,
            node,
            advertised_listener: self.advertised_listener,
            pool: self.pool,
            schemas: self.schemas,
            lake: self.lake,
        }
    }

    pub fn advertised_listener(self, advertised_listener: Url) -> Builder<C, N, Url, P> {
        Builder {
            cluster: self.cluster,
            node: self.node,
            advertised_listener,
            pool: self.pool,
            schemas: self.schemas,
            lake: self.lake,
        }
    }

    pub fn schemas(self, schemas: Option<Registry>) -> Builder<C, N, L, P> {
        Self { schemas, ..self }
    }

    pub fn lake(self, lake: Option<House>) -> Self {
        Self { lake, ..self }
    }
}

impl Builder<String, i32, Url, Pool> {
    pub fn build(self) -> Postgres {
        Postgres {
            cluster: self.cluster,
            node: self.node,
            advertised_listener: self.advertised_listener,
            pool: self.pool,
            schemas: self.schemas,
            lake: self.lake,
        }
    }
}

impl<C, N> FromStr for Builder<C, N, Url, Pool>
where
    C: Default,
    N: Default,
{
    type Err = Error;

    fn from_str(config: &str) -> Result<Self, Self::Err> {
        let pg_config = Config::from_str(config)?;

        let mgr_config = ManagerConfig {
            recycling_method: RecyclingMethod::Fast,
        };

        let mgr = Manager::from_config(pg_config, NoTls, mgr_config);
        let advertised_listener = Url::parse("tcp://127.0.0.1/")?;

        Pool::builder(mgr)
            .max_size(16)
            .build()
            .map(|pool| Self {
                pool,
                advertised_listener,
                node: N::default(),
                cluster: C::default(),
                schemas: None,
                lake: None,
            })
            .map_err(Into::into)
    }
}

#[derive(Clone, Debug, Eq, Hash, Ord, PartialEq, PartialOrd)]
struct Txn {
    name: String,
    producer_id: i64,
    producer_epoch: i16,
    status: TxnState,
}

impl TryFrom<Row> for Txn {
    type Error = Error;

    fn try_from(row: Row) -> Result<Self, Self::Error> {
        let name = row
            .try_get::<_, String>(0)
            .inspect_err(|err| error!(?err))?;
        let producer_id = row.try_get::<_, i64>(1).inspect_err(|err| error!(?err))?;
        let producer_epoch = row.try_get::<_, i16>(2).inspect_err(|err| error!(?err))?;
        let status = row
            .try_get::<_, Option<String>>(3)
            .map_err(Into::into)
            .and_then(|status| status.map_or(Ok(TxnState::Begin), TxnState::try_from))
            .inspect_err(|err| error!(?err))?;

        Ok(Self {
            name,
            producer_id,
            producer_epoch,
            status,
        })
    }
}

impl Postgres {
    pub fn builder(
        connection: &str,
    ) -> Result<Builder<PhantomData<String>, PhantomData<i32>, Url, Pool>> {
        debug!(connection);
        Builder::from_str(connection)
    }

    async fn connection(&self) -> Result<Object> {
        self.pool.get().await.map_err(Into::into)
    }

    async fn idempotent_message_check(
        &self,
        transaction_id: Option<&str>,
        topition: &Topition,
        deflated: &deflated::Batch,
        tx: &Transaction<'_>,
    ) -> Result<()> {
        debug!(transaction_id, ?deflated);
        if let Some(row) = self
            .tx_prepare_query_opt(
                tx,
                include_sql!("pg/producer_epoch_current_for_producer.sql").as_str(),
                &[&self.cluster, &deflated.producer_id],
                "idempotent_message_check",
            )
            .await
            .inspect_err(|err| error!(?err))?
        {
            let current_epoch = row
                .try_get::<_, i16>(0)
                .inspect_err(|err| error!(self.cluster, deflated.producer_id, ?err))?;

            let row = self
                .tx_prepare_query_one(
                    tx,
                    include_sql!("pg/producer_select_for_update.sql").as_str(),
                    &[
                        &self.cluster,
                        &topition.topic(),
                        &topition.partition(),
                        &deflated.producer_id,
                        &deflated.producer_epoch,
                    ],
                    "idempotent_message_check",
                )
                .await
                .inspect_err(|err| {
                    error!(
                        self.cluster,
                        ?topition,
                        deflated.producer_id,
                        deflated.producer_epoch,
                        ?err
                    )
                })?;

            let sequence = row.try_get::<_, i32>(0).inspect_err(|err| error!(?err))?;

            debug!(
                self.cluster,
                ?topition,
                deflated.producer_id,
                deflated.producer_epoch,
                current_epoch,
                sequence,
            );

            let increment = idempotent_sequence_check(&current_epoch, &sequence, deflated)?;

            debug!(increment);

            assert_eq!(
                1,
                self.tx_prepare_execute(
                    tx,
                    include_sql!("pg/producer_detail_insert.sql").as_str(),
                    &[
                        &self.cluster,
                        &topition.topic(),
                        &topition.partition(),
                        &deflated.producer_id,
                        &deflated.producer_epoch,
                        &increment,
                    ],
                    "idempotent_message_check",
                )
                .await?
            );

            Ok(())
        } else {
            Err(Error::Api(ErrorCode::UnknownProducerId))
        }
    }

    async fn watermark_select_for_update(
        &self,
        topition: &Topition,
        tx: &Transaction<'_>,
    ) -> Result<(Option<i64>, Option<i64>)> {
        if let Some(row) = self
            .tx_prepare_query_opt(
                tx,
                include_sql!("pg/watermark_select_for_update.sql").as_str(),
                &[&self.cluster, &topition.topic(), &topition.partition()],
                "watermark_select_for_update",
            )
            .await
            .inspect_err(|err| error!(?err, cluster = ?self.cluster, ?topition))?
        {
            Ok((
                row.try_get::<_, Option<i64>>(0)
                    .inspect_err(|err| error!(?err))?,
                row.try_get::<_, Option<i64>>(1)
                    .inspect_err(|err| error!(?err))?,
            ))
        } else {
            Err(Error::Api(ErrorCode::UnknownTopicOrPartition))
        }
    }

    fn attributes_for_error(
        &self,
        nickname: &str,
        error: &tokio_postgres::error::Error,
    ) -> Vec<KeyValue> {
        let mut attributes = vec![
            KeyValue::new("sql", nickname.to_owned()),
            KeyValue::new("cluster_id", self.cluster.clone()),
        ];

        if let Some(db_error) = error.as_db_error() {
            if let Some(schema) = db_error.schema() {
                attributes.push(KeyValue::new("schema", schema.to_owned()));
            }

            if let Some(table) = db_error.table() {
                attributes.push(KeyValue::new("table", table.to_owned()));
            }

            if let Some(constraint) = db_error.constraint() {
                attributes.push(KeyValue::new("constraint", constraint.to_owned()));
            }
        }

        if let Some(code) = error.code() {
            attributes.push(KeyValue::new("code", format!("{code:?}")));
        }

        attributes
    }

    async fn prepare_execute(
        &self,
        c: &Object,
        sql: &str,
        params: &[&(dyn ToSql + Sync)],
        _nickname: &str,
    ) -> Result<u64, tokio_postgres::error::Error> {
        let prepared = c.prepare(sql).await.inspect_err(|err| error!(?err))?;

        let execute_start = SystemTime::now();
        c.execute(&prepared, params)
            .await
            .inspect(|_n| {
                SQL_DURATION.record(
                    execute_start
                        .elapsed()
                        .map_or(0, |duration| duration.as_millis() as u64),
                    &[
                        KeyValue::new("sql", sql.to_owned()),
                        KeyValue::new("cluster_id", self.cluster.clone()),
                    ],
                );

                SQL_REQUESTS.add(
                    1,
                    &[
                        KeyValue::new("sql", sql.to_owned()),
                        KeyValue::new("cluster_id", self.cluster.clone()),
                    ],
                );
            })
            .inspect_err(|err| {
                SQL_ERROR.add(1, &self.attributes_for_error(sql, err)[..]);
            })
    }

    async fn prepare_query(
        &self,
        c: &Object,
        sql: &str,
        params: &[&(dyn ToSql + Sync)],
        _nickname: &str,
    ) -> Result<Vec<Row>, tokio_postgres::error::Error> {
        debug!(sql);

        let prepared = c.prepare(sql).await.inspect_err(|err| error!(?err))?;

        let execute_start = SystemTime::now();

        c.query(&prepared, params)
            .await
            .inspect(|_n| {
                SQL_DURATION.record(
                    execute_start
                        .elapsed()
                        .map_or(0, |duration| duration.as_millis() as u64),
                    &[
                        KeyValue::new("sql", sql.to_owned()),
                        KeyValue::new("cluster_id", self.cluster.clone()),
                    ],
                );

                SQL_REQUESTS.add(
                    1,
                    &[
                        KeyValue::new("sql", sql.to_owned()),
                        KeyValue::new("cluster_id", self.cluster.clone()),
                    ],
                );
            })
            .inspect_err(|err| {
                SQL_ERROR.add(1, &self.attributes_for_error(sql, err)[..]);
            })
    }

    async fn prepare_query_one(
        &self,
        c: &Object,
        sql: &str,
        params: &[&(dyn ToSql + Sync)],
        _nickname: &str,
    ) -> Result<Row, tokio_postgres::error::Error> {
        debug!(sql);

        let prepared = c.prepare(sql).await.inspect_err(|err| error!(?err))?;

        let execute_start = SystemTime::now();

        c.query_one(&prepared, params)
            .await
            .inspect(|_n| {
                SQL_DURATION.record(
                    execute_start
                        .elapsed()
                        .map_or(0, |duration| duration.as_millis() as u64),
                    &[
                        KeyValue::new("sql", sql.to_owned()),
                        KeyValue::new("cluster_id", self.cluster.clone()),
                    ],
                );

                SQL_REQUESTS.add(
                    1,
                    &[
                        KeyValue::new("sql", sql.to_owned()),
                        KeyValue::new("cluster_id", self.cluster.clone()),
                    ],
                );
            })
            .inspect_err(|err| {
                SQL_ERROR.add(1, &self.attributes_for_error(sql, err)[..]);
            })
    }

    async fn prepare_query_opt(
        &self,
        c: &Object,
        sql: &str,
        params: &[&(dyn ToSql + Sync)],
        _nickname: &str,
    ) -> Result<Option<Row>, tokio_postgres::error::Error> {
        debug!(sql);

        let prepared = c.prepare(sql).await.inspect_err(|err| error!(?err))?;

        let execute_start = SystemTime::now();

        c.query_opt(&prepared, params)
            .await
            .inspect(|_n| {
                SQL_DURATION.record(
                    execute_start
                        .elapsed()
                        .map_or(0, |duration| duration.as_millis() as u64),
                    &[
                        KeyValue::new("sql", sql.to_owned()),
                        KeyValue::new("cluster_id", self.cluster.clone()),
                    ],
                );

                SQL_REQUESTS.add(
                    1,
                    &[
                        KeyValue::new("sql", sql.to_owned()),
                        KeyValue::new("cluster_id", self.cluster.clone()),
                    ],
                );
            })
            .inspect_err(|err| {
                SQL_ERROR.add(1, &self.attributes_for_error(sql, err)[..]);
            })
    }

    async fn tx_prepare_execute(
        &self,
        tx: &Transaction<'_>,
        sql: &str,
        params: &[&(dyn ToSql + Sync)],
        _nickname: &str,
    ) -> Result<u64, tokio_postgres::error::Error> {
        debug!(sql);

        let prepared = tx.prepare(sql).await.inspect_err(|err| error!(?err))?;

        let execute_start = SystemTime::now();

        tx.execute(&prepared, params)
            .await
            .inspect(|_n| {
                SQL_DURATION.record(
                    execute_start
                        .elapsed()
                        .map_or(0, |duration| duration.as_millis() as u64),
                    &[
                        KeyValue::new("sql", sql.to_owned()),
                        KeyValue::new("cluster_id", self.cluster.clone()),
                    ],
                );

                SQL_REQUESTS.add(
                    1,
                    &[
                        KeyValue::new("sql", sql.to_owned()),
                        KeyValue::new("cluster_id", self.cluster.clone()),
                    ],
                );
            })
            .inspect_err(|err| {
                SQL_ERROR.add(1, &self.attributes_for_error(sql, err)[..]);
            })
    }

    async fn tx_prepare_query(
        &self,
        tx: &Transaction<'_>,
        sql: &str,
        params: &[&(dyn ToSql + Sync)],
        _nickname: &str,
    ) -> Result<Vec<Row>, tokio_postgres::error::Error> {
        debug!(sql);

        let prepared = tx.prepare(sql).await.inspect_err(|err| error!(?err))?;

        let execute_start = SystemTime::now();
        tx.query(&prepared, params)
            .await
            .inspect(|_n| {
                SQL_DURATION.record(
                    execute_start
                        .elapsed()
                        .map_or(0, |duration| duration.as_millis() as u64),
                    &[
                        KeyValue::new("sql", sql.to_owned()),
                        KeyValue::new("cluster_id", self.cluster.clone()),
                    ],
                );

                SQL_REQUESTS.add(
                    1,
                    &[
                        KeyValue::new("sql", sql.to_owned()),
                        KeyValue::new("cluster_id", self.cluster.clone()),
                    ],
                );
            })
            .inspect_err(|err| {
                SQL_ERROR.add(1, &self.attributes_for_error(sql, err)[..]);
            })
    }

    async fn tx_prepare_query_one(
        &self,
        tx: &Transaction<'_>,
        sql: &str,
        params: &[&(dyn ToSql + Sync)],
        _nickname: &str,
    ) -> Result<Row, tokio_postgres::error::Error> {
        debug!(sql);

        let prepared = tx.prepare(sql).await.inspect_err(|err| error!(?err))?;

        let execute_start = SystemTime::now();
        tx.query_one(&prepared, params)
            .await
            .inspect(|_n| {
                SQL_DURATION.record(
                    execute_start
                        .elapsed()
                        .map_or(0, |duration| duration.as_millis() as u64),
                    &[
                        KeyValue::new("sql", sql.to_owned()),
                        KeyValue::new("cluster_id", self.cluster.clone()),
                    ],
                );

                SQL_REQUESTS.add(
                    1,
                    &[
                        KeyValue::new("sql", sql.to_owned()),
                        KeyValue::new("cluster_id", self.cluster.clone()),
                    ],
                );
            })
            .inspect_err(|err| {
                SQL_ERROR.add(1, &self.attributes_for_error(sql, err)[..]);
            })
    }

    async fn tx_prepare_query_opt(
        &self,
        tx: &Transaction<'_>,
        sql: &str,
        params: &[&(dyn ToSql + Sync)],
        _nickname: &str,
    ) -> Result<Option<Row>, tokio_postgres::error::Error> {
        debug!(sql);

        let prepared = tx.prepare(sql).await.inspect_err(|err| error!(?err))?;

        let execute_start = SystemTime::now();
        tx.query_opt(&prepared, params)
            .await
            .inspect(|_n| {
                SQL_DURATION.record(
                    execute_start
                        .elapsed()
                        .map_or(0, |duration| duration.as_millis() as u64),
                    &[
                        KeyValue::new("sql", sql.to_owned()),
                        KeyValue::new("cluster_id", self.cluster.clone()),
                    ],
                );

                SQL_REQUESTS.add(
                    1,
                    &[
                        KeyValue::new("sql", sql.to_owned()),
                        KeyValue::new("cluster_id", self.cluster.clone()),
                    ],
                );
            })
            .inspect_err(|err| {
                SQL_ERROR.add(1, &self.attributes_for_error(sql, err)[..]);
            })
    }

    async fn produce_in_tx(
        &self,
        transaction_id: Option<&str>,
        topition: &Topition,
        deflated: deflated::Batch,
        tx: &Transaction<'_>,
    ) -> Result<i64> {
        debug!(cluster = ?self.cluster, ?transaction_id, ?topition, ?deflated);

        let topic = topition.topic();
        let partition = topition.partition();

        if deflated.is_idempotent() {
            self.idempotent_message_check(transaction_id, topition, &deflated, tx)
                .await
                .inspect_err(|err| error!(?err))?;
        }

        let (low, high) = self.watermark_select_for_update(topition, tx).await?;

        debug!(?low, ?high);

        let inflated = Batch::try_from(deflated).inspect_err(|err| error!(?err))?;

        let attributes = BatchAttribute::try_from(inflated.attributes)?;

        if !attributes.control
            && let Some(ref schemas) = self.schemas
        {
            schemas.validate(topition.topic(), &inflated).await?;
        }

        let last_offset_delta = i64::from(inflated.last_offset_delta);

        for (delta, record) in inflated.records.iter().enumerate() {
            let delta = i64::try_from(delta)?;
            let offset = high.unwrap_or_default() + delta;
            let key = record.key.as_deref();
            let value = record.value.as_deref();

            debug!(?delta, ?record, ?offset);

            _ = self
                .tx_prepare_execute(
                    tx,
                    include_sql!("pg/record_insert.sql").as_str(),
                    &[
                        &self.cluster,
                        &topic,
                        &partition,
                        &offset,
                        &inflated.attributes,
                        &if transaction_id.is_none() {
                            None
                        } else {
                            Some(inflated.producer_id)
                        },
                        &if transaction_id.is_none() {
                            None
                        } else {
                            Some(inflated.producer_epoch)
                        },
                        &(to_system_time(inflated.base_timestamp + record.timestamp_delta)?),
                        &key,
                        &value,
                    ],
                    "produce_in_tx",
                )
                .await
                .inspect_err(|err| error!(?err, ?topic, ?partition, ?offset, ?key, ?value))
                .map_err(|error| {
                    if let Some(db_error) = error.as_db_error() {
                        debug!(
                            schema = db_error.schema(),
                            table = db_error.table(),
                            constraint = db_error.constraint()
                        );
                    }

                    if error
                        .code()
                        .is_some_and(|code| *code == SqlState::UNIQUE_VIOLATION)
                    {
                        Error::Api(ErrorCode::UnknownServerError)
                    } else {
                        error.into()
                    }
                })?;

            for header in record.headers.iter().as_ref() {
                let key = header.key.as_deref();
                let value = header.value.as_deref();

                _ = self
                    .tx_prepare_execute(
                        tx,
                        include_sql!("pg/header_insert.sql").as_str(),
                        &[&self.cluster, &topic, &partition, &offset, &key, &value],
                        "produce_in_tx",
                    )
                    .await
                    .inspect_err(|err| {
                        error!(?err, ?topic, ?partition, ?offset, ?key, ?value);
                    });
            }
        }

        if let Some(transaction_id) = transaction_id
            && attributes.transaction
        {
            let offset_start = high.unwrap_or_default();
            let offset_end = high.map_or(last_offset_delta, |high| high + last_offset_delta);

            _ = self
                    .tx_prepare_execute(tx,
                        include_sql!("pg/txn_produce_offset_insert.sql").as_str(),
                        &[
                            &self.cluster,
                            &transaction_id,
                            &inflated.producer_id,
                            &inflated.producer_epoch,
                            &topic,
                            &partition,
                            &offset_start,
                            &offset_end,
                        ],
                        "produce_in_tx",
                    )
                    .await
                    .inspect(|n| debug!(cluster = ?self.cluster, ?transaction_id, ?inflated.producer_id, ?inflated.producer_epoch, ?topic, ?partition, ?offset_start, ?offset_end, ?n))
                    .inspect_err(|err| error!(?err))?;
        }

        _ = self
            .tx_prepare_execute(
                tx,
                include_sql!("pg/watermark_update.sql").as_str(),
                &[
                    &self.cluster,
                    &topic,
                    &partition,
                    &low.unwrap_or_default(),
                    &high.map_or(last_offset_delta + 1, |high| high + last_offset_delta + 1),
                ],
                "produce_in_tx",
            )
            .await
            .inspect(|n| debug!(?n))
            .inspect_err(|err| error!(?err))?;

        self.lake_store(&attributes, topition, high, &inflated)
            .await?;

        Ok(high.unwrap_or_default())
    }

    async fn end_in_tx(
        &self,
        transaction_id: &str,
        producer_id: i64,
        producer_epoch: i16,
        committed: bool,
        tx: &Transaction<'_>,
    ) -> Result<ErrorCode> {
        debug!(cluster = ?self.cluster, ?transaction_id, ?producer_id, ?producer_epoch, ?committed);

        let mut overlaps = vec![];

        let rows = self
            .tx_prepare_query(
                tx,
                include_sql!("pg/txn_select_produced_topitions.sql").as_str(),
                &[
                    &self.cluster,
                    &transaction_id,
                    &producer_id,
                    &producer_epoch,
                ],
                "end_in_tx",
            )
            .await?;

        for row in rows {
            let topic = row.try_get::<_, String>(0)?;
            let partition = row.try_get::<_, i32>(1)?;

            let topition = Topition::new(topic.clone(), partition);

            debug!(?topition);

            let control_batch: Bytes = if committed {
                ControlBatch::default().commit().try_into()?
            } else {
                ControlBatch::default().abort().try_into()?
            };
            let end_transaction_marker: Bytes = EndTransactionMarker::default().try_into()?;

            let batch = Batch::builder()
                .record(
                    Record::builder()
                        .key(control_batch.into())
                        .value(end_transaction_marker.into()),
                )
                .attributes(
                    BatchAttribute::default()
                        .control(true)
                        .transaction(true)
                        .into(),
                )
                .producer_id(producer_id)
                .producer_epoch(producer_epoch)
                .base_sequence(-1)
                .build()
                .and_then(TryInto::try_into)
                .inspect(|deflated| debug!(?deflated))?;

            let offset = self
                .produce_in_tx(Some(transaction_id), &topition, batch, tx)
                .await?;

            debug!(offset, ?topition);

            let row = self
                .tx_prepare_query_one(
                    tx,
                    include_sql!("pg/txn_produce_offset_select_offset_range.sql").as_str(),
                    &[
                        &self.cluster,
                        &transaction_id,
                        &producer_id,
                        &producer_epoch,
                        &topic,
                        &partition,
                    ],
                    "end_in_tx",
                )
                .await?;

            let offset_start = row.try_get::<_, i64>(0)?;
            let offset_end = row.try_get::<_, i64>(1)?;
            debug!(offset_start, offset_end);

            let rows = self
                .tx_prepare_query(
                    tx,
                    include_sql!("pg/txn_produce_offset_select_overlapping_txn.sql").as_str(),
                    &[
                        &self.cluster,
                        &transaction_id,
                        &producer_id,
                        &producer_epoch,
                        &topic,
                        &partition,
                        &offset_end,
                    ],
                    "end_in_tx",
                )
                .await?;

            for row in rows {
                overlaps.push(Txn::try_from(row).inspect(|txn| debug!(?txn))?);
            }
        }

        if overlaps.iter().all(|txn| txn.status.is_prepared()) {
            let txns = {
                let mut txns = Vec::with_capacity(overlaps.len() + 1);

                txns.append(&mut overlaps);

                txns.push(Txn {
                    name: transaction_id.into(),
                    producer_id,
                    producer_epoch,
                    status: if committed {
                        TxnState::PrepareCommit
                    } else {
                        TxnState::PrepareAbort
                    },
                });

                txns
            };

            debug!(?txns);

            for txn in txns {
                debug!(?txn);

                _ = self
                    .tx_prepare_execute(
                        tx,
                        include_sql!("pg/txn_produce_offset_delete_by_txn.sql").as_str(),
                        &[
                            &self.cluster,
                            &txn.name,
                            &txn.producer_id,
                            &txn.producer_epoch,
                        ],
                        "end_in_tx",
                    )
                    .await?;

                _ = self
                    .tx_prepare_execute(
                        tx,
                        include_sql!("pg/txn_topition_delete_by_txn.sql").as_str(),
                        &[
                            &self.cluster,
                            &txn.name,
                            &txn.producer_id,
                            &txn.producer_epoch,
                        ],
                        "end_in_tx",
                    )
                    .await?;

                if txn.status == TxnState::PrepareCommit {
                    _ = self
                        .tx_prepare_execute(
                            tx,
                            include_sql!("pg/consumer_offset_insert_from_txn.sql").as_str(),
                            &[
                                &self.cluster,
                                &txn.name,
                                &txn.producer_id,
                                &txn.producer_epoch,
                            ],
                            "end_in_tx",
                        )
                        .await?;
                }

                _ = self
                    .tx_prepare_execute(
                        tx,
                        include_sql!("pg/txn_offset_commit_tp_delete_by_txn.sql").as_str(),
                        &[
                            &self.cluster,
                            &txn.name,
                            &txn.producer_id,
                            &txn.producer_epoch,
                        ],
                        "end_in_tx",
                    )
                    .await?;

                _ = self
                    .tx_prepare_execute(
                        tx,
                        include_sql!("pg/txn_offset_commit_delete_by_txn.sql").as_str(),
                        &[
                            &self.cluster,
                            &txn.name,
                            &txn.producer_id,
                            &txn.producer_epoch,
                        ],
                        "end_in_tx",
                    )
                    .await?;

                let outcome = if txn.status == TxnState::PrepareCommit {
                    String::from(TxnState::Committed)
                } else if txn.status == TxnState::PrepareAbort {
                    String::from(TxnState::Aborted)
                } else {
                    String::from(txn.status)
                };

                _ = self
                    .tx_prepare_execute(
                        tx,
                        include_sql!("pg/txn_status_update.sql").as_str(),
                        &[
                            &self.cluster,
                            &txn.name,
                            &txn.producer_id,
                            &txn.producer_epoch,
                            &outcome,
                        ],
                        "end_in_tx",
                    )
                    .await?;
            }
        } else {
            debug!(?overlaps);

            let outcome = if committed {
                String::from(TxnState::PrepareCommit)
            } else {
                String::from(TxnState::PrepareAbort)
            };

            _ = self
                .tx_prepare_execute(
                    tx,
                    include_sql!("pg/txn_status_update.sql").as_str(),
                    &[
                        &self.cluster,
                        &transaction_id,
                        &producer_id,
                        &producer_epoch,
                        &outcome,
                    ],
                    "end_in_tx",
                )
                .await
                .inspect(|n| {
                    debug!(
                        cluster = self.cluster,
                        transaction_id, producer_id, producer_epoch, outcome, n
                    )
                })?;
        }

        Ok(ErrorCode::None)
    }

    async fn lake_store(
        &self,
        attributes: &BatchAttribute,
        topition: &Topition,
        high: Option<i64>,
        inflated: &Batch,
    ) -> Result<()> {
        if !attributes.control
            && let Some(ref lake) = self.lake
        {
            let config = self
                .describe_config(topition.topic(), ConfigResource::Topic, None)
                .await?;

            lake.store(
                topition.topic(),
                topition.partition(),
                high.unwrap_or_default(),
                inflated,
                config,
            )
            .await?;
        }

        Ok(())
    }
}

#[async_trait]
impl Storage for Postgres {
    async fn register_broker(&self, broker_registration: BrokerRegistrationRequest) -> Result<()> {
        debug!(cluster = self.cluster, ?broker_registration);

        let c = self.connection().await?;

        _ = self
            .prepare_execute(
                &c,
                concat!(
                    "insert into cluster",
                    " (name) values ($1)",
                    " on conflict (name)",
                    " do update set",
                    " last_updated = excluded.last_updated",
                ),
                &[&broker_registration.cluster_id],
                "register_broker",
            )
            .await
            .inspect(|n| debug!(cluster = self.cluster, n))?;

        Ok(())
    }

    async fn brokers(&self) -> Result<Vec<DescribeClusterBroker>> {
        debug!(cluster = self.cluster);

        let broker_id = self.node;
        let host = self
            .advertised_listener
            .host_str()
            .unwrap_or("0.0.0.0")
            .into();
        let port = self.advertised_listener.port().unwrap_or(9092).into();
        let rack = None;

        Ok(vec![
            DescribeClusterBroker::default()
                .broker_id(broker_id)
                .host(host)
                .port(port)
                .rack(rack),
        ])
    }

    async fn create_topic(&self, topic: CreatableTopic, validate_only: bool) -> Result<Uuid> {
        debug!(cluster = self.cluster, ?topic, validate_only);

        let mut c = self.connection().await?;
        let tx = c.transaction().await?;

        let uuid = Uuid::new_v4();

        let topic_uuid = self
            .tx_prepare_query_one(
                &tx,
                include_sql!("pg/topic_insert.sql").as_str(),
                &[
                    &self.cluster,
                    &topic.name,
                    &uuid,
                    &topic.num_partitions,
                    &(topic.replication_factor as i32),
                ],
                "create_topic",
            )
            .await
            .inspect_err(|err| error!(?err, ?topic, ?validate_only))
            .map(|row| row.get(0))
            .map_err(|error| {
                if let Some(db_error) = error.as_db_error() {
                    debug!(
                        schema = db_error.schema(),
                        table = db_error.table(),
                        constraint = db_error.constraint()
                    );
                }

                if error
                    .code()
                    .is_some_and(|code| *code == SqlState::UNIQUE_VIOLATION)
                {
                    Error::Api(ErrorCode::TopicAlreadyExists)
                } else {
                    error.into()
                }
            })?;

        debug!(?topic_uuid, cluster = self.cluster, ?topic);

        for partition in 0..topic.num_partitions {
            _ = self
                .tx_prepare_query_one(
                    &tx,
                    include_sql!("pg/topition_insert.sql").as_str(),
                    &[&self.cluster, &topic.name, &partition],
                    "create_topic",
                )
                .await?;

            _ = self
                .tx_prepare_query_one(
                    &tx,
                    include_sql!("pg/watermark_insert.sql").as_str(),
                    &[&self.cluster, &topic.name, &partition],
                    "create_topic",
                )
                .await?;
        }

        if let Some(configs) = topic.configs {
            for config in configs {
                debug!(?config);

                _ = self
                    .tx_prepare_execute(
                        &tx,
                        include_sql!("pg/topic_configuration_upsert.sql").as_str(),
                        &[
                            &self.cluster,
                            &topic.name,
                            &config.name,
                            &config.value.as_deref(),
                        ],
                        "create_topic",
                    )
                    .await
                    .inspect_err(|err| error!(?err, ?config));
            }
        }

        tx.commit().await.inspect_err(|err| error!(?err))?;

        Ok(topic_uuid)
    }

    async fn delete_records(
        &self,
        topics: &[DeleteRecordsTopic],
    ) -> Result<Vec<DeleteRecordsTopicResult>> {
        debug!(cluster = self.cluster, ?topics);

        let c = self.connection().await?;

        let delete_records = c
            .prepare(concat!(
                "delete from record",
                " using topic, cluster",
                " where",
                " cluster.name=$1",
                " and topic.name = $2",
                " and record.partition = $3",
                " and record.id >= $4",
                " and topic.cluster = cluster.id",
                " and record.topic = topic.id",
            ))
            .await
            .inspect_err(|err| error!(?err, ?topics))?;

        let mut responses = vec![];

        for topic in topics {
            let mut partition_responses = vec![];

            if let Some(ref partitions) = topic.partitions {
                for partition in partitions {
                    _ = c
                        .execute(
                            &delete_records,
                            &[
                                &self.cluster,
                                &topic.name,
                                &partition.partition_index,
                                &partition.offset,
                            ],
                        )
                        .await
                        .inspect_err(|err| {
                            let cluster = self.cluster.as_str();
                            let topic = topic.name.as_str();
                            let partition_index = partition.partition_index;
                            let offset = partition.offset;

                            error!(?err, ?cluster, ?topic, ?partition_index, ?offset)
                        })?;

                    let prepared = c
                        .prepare(concat!(
                            "select",
                            " id as offset",
                            " from",
                            " record",
                            " join (",
                            " select",
                            " coalesce(min(record.id), (select last_value from record_id_seq)) as offset",
                            " from record, topic, cluster",
                            " where",
                            " topic.cluster = cluster.id",
                            " and cluster.name = $1",
                            " and topic.name = $2",
                            " and record.partition = $3",
                            " and record.topic = topic.id) as minimum",
                            " on record.id = minimum.offset",
                        ))
                        .await
                        .inspect_err(|err| {
                            let cluster = self.cluster.as_str();
                            let topic = topic.name.as_str();
                            let partition_index = partition.partition_index;
                            let offset = partition.offset;

                            error!(?err, ?cluster, ?topic, ?partition_index, ?offset)
                        })?;

                    let partition_result = c
                        .query_opt(
                            &prepared,
                            &[&self.cluster, &topic.name, &partition.partition_index],
                        )
                        .await
                        .inspect_err(|err| {
                            let cluster = self.cluster.as_str();
                            let topic = topic.name.as_str();
                            let partition_index = partition.partition_index;
                            let offset = partition.offset;

                            error!(?err, ?cluster, ?topic, ?partition_index, ?offset)
                        })
                        .map_or(
                            Ok(DeleteRecordsPartitionResult::default()
                                .partition_index(partition.partition_index)
                                .low_watermark(0)
                                .error_code(ErrorCode::UnknownServerError.into())),
                            |row| {
                                row.map_or(
                                    Ok(DeleteRecordsPartitionResult::default()
                                        .partition_index(partition.partition_index)
                                        .low_watermark(0)
                                        .error_code(ErrorCode::UnknownServerError.into())),
                                    |row| {
                                        row.try_get::<_, i64>(0).map(|low_watermark| {
                                            DeleteRecordsPartitionResult::default()
                                                .partition_index(partition.partition_index)
                                                .low_watermark(low_watermark)
                                                .error_code(ErrorCode::None.into())
                                        })
                                    },
                                )
                            },
                        )?;

                    partition_responses.push(partition_result);
                }
            }

            responses.push(
                DeleteRecordsTopicResult::default()
                    .name(topic.name.clone())
                    .partitions(Some(partition_responses)),
            );
        }
        Ok(responses)
    }

    async fn delete_topic(&self, topic: &TopicId) -> Result<ErrorCode> {
        debug!(cluster = self.cluster, ?topic);

        let mut c = self.connection().await?;
        let tx = c.transaction().await?;

        let row = match topic {
            TopicId::Id(id) => {
                self.tx_prepare_query_opt(
                    &tx,
                    include_sql!("pg/topic_select_uuid.sql").as_str(),
                    &[&self.cluster, &id],
                    "delete_topic",
                )
                .await?
            }

            TopicId::Name(name) => {
                self.tx_prepare_query_opt(
                    &tx,
                    include_sql!("pg/topic_select_name.sql").as_str(),
                    &[&self.cluster, name],
                    "delete_topic",
                )
                .await?
            }
        };

        let Some(row) = row else {
            return Ok(ErrorCode::UnknownTopicOrPartition);
        };

        let topic_name = row.try_get::<_, String>(1)?;

        for (description, sql, nickname) in [
            (
                "consumer_offsets",
                include_sql!("pg/consumer_offset_delete_by_topic.sql"),
                "delete_topic",
            ),
            (
                "topic_configuration",
                include_sql!("pg/topic_configuration_delete_by_topic.sql"),
                "delete_topic",
            ),
            (
                "watermarks",
                include_sql!("pg/watermark_delete_by_topic.sql"),
                "delete_topic",
            ),
            (
                "headers",
                include_sql!("pg/header_delete_by_topic.sql"),
                "delete_topic",
            ),
            (
                "records",
                include_sql!("pg/record_delete_by_topic.sql"),
                "delete_topic",
            ),
            (
                "txn_offset_commit_tp",
                include_sql!("pg/txn_offset_commit_tp_delete_by_topic.sql"),
                "delete_topic",
            ),
            (
                "txn_produce_offset_delete",
                include_sql!("pg/txn_produce_offset_delete_by_topic.sql"),
                "delete_topic",
            ),
            (
                "txn_topition",
                include_sql!("pg/txn_topition_delete_by_topic.sql"),
                "delete_topic",
            ),
            (
                "producer_detail",
                include_sql!("pg/producer_detail_delete_by_topic.sql"),
                "delete_topic",
            ),
            (
                "topitions",
                include_sql!("pg/topition_delete_by_topic.sql"),
                "delete_topic",
            ),
        ] {
            let rows = self
                .tx_prepare_execute(&tx, sql.as_str(), &[&self.cluster, &topic_name], nickname)
                .await
                .inspect_err(|err| {
                    debug!(?description, ?err);
                })?;

            debug!(?topic, ?rows, ?description);
        }

        _ = self
            .tx_prepare_execute(
                &tx,
                include_sql!("pg/topic_delete_by.sql").as_str(),
                &[&self.cluster, &topic_name],
                "delete_topic",
            )
            .await?;

        tx.commit().await.inspect_err(|err| error!(?err))?;

        Ok(ErrorCode::None)
    }

    async fn incremental_alter_resource(
        &self,
        resource: AlterConfigsResource,
    ) -> Result<AlterConfigsResourceResponse> {
        match ConfigResource::from(resource.resource_type) {
            ConfigResource::Group => Ok(AlterConfigsResourceResponse::default()
                .error_code(ErrorCode::None.into())
                .error_message(Some("".into()))
                .resource_type(resource.resource_type)
                .resource_name(resource.resource_name)),
            ConfigResource::ClientMetric => Ok(AlterConfigsResourceResponse::default()
                .error_code(ErrorCode::None.into())
                .error_message(Some("".into()))
                .resource_type(resource.resource_type)
                .resource_name(resource.resource_name)),
            ConfigResource::BrokerLogger => Ok(AlterConfigsResourceResponse::default()
                .error_code(ErrorCode::None.into())
                .error_message(Some("".into()))
                .resource_type(resource.resource_type)
                .resource_name(resource.resource_name)),
            ConfigResource::Broker => Ok(AlterConfigsResourceResponse::default()
                .error_code(ErrorCode::None.into())
                .error_message(Some("".into()))
                .resource_type(resource.resource_type)
                .resource_name(resource.resource_name)),
            ConfigResource::Topic => {
                let mut error_code = ErrorCode::None;

                for config in resource.configs.unwrap_or_default() {
                    match OpType::try_from(config.config_operation)? {
                        OpType::Set => {
                            let c = self.connection().await?;

                            if self
                                .prepare_query(
                                    &c,
                                    include_sql!("pg/topic_configuration_upsert.sql").as_str(),
                                    &[
                                        &self.cluster,
                                        &resource.resource_name,
                                        &config.name,
                                        &config.value,
                                    ],
                                    "topic_configuration",
                                )
                                .await
                                .inspect_err(|err| error!(?err))
                                .is_err()
                            {
                                error_code = ErrorCode::UnknownServerError;
                                break;
                            }
                        }
                        OpType::Delete => {
                            let c = self.connection().await?;

                            if self
                                .prepare_query(
                                    &c,
                                    include_sql!("pg/topic_configuration_delete.sql").as_str(),
                                    &[&self.cluster, &resource.resource_name, &config.name],
                                    "topic_configuration",
                                )
                                .await
                                .inspect_err(|err| error!(?err))
                                .is_err()
                            {
                                error_code = ErrorCode::UnknownServerError;
                                break;
                            }
                        }
                        OpType::Append => todo!(),
                        OpType::Subtract => todo!(),
                    }
                }

                Ok(AlterConfigsResourceResponse::default()
                    .error_code(error_code.into())
                    .error_message(Some("".into()))
                    .resource_type(resource.resource_type)
                    .resource_name(resource.resource_name))
            }
            ConfigResource::Unknown => Ok(AlterConfigsResourceResponse::default()
                .error_code(ErrorCode::None.into())
                .error_message(Some("".into()))
                .resource_type(resource.resource_type)
                .resource_name(resource.resource_name)),
        }
    }

    async fn produce(
        &self,
        transaction_id: Option<&str>,
        topition: &Topition,
        deflated: deflated::Batch,
    ) -> Result<i64> {
        debug!(cluster = self.cluster, transaction_id, ?topition, ?deflated);

        let mut c = self.connection().await?;

        let tx = c.transaction().await?;

        let high = self
            .produce_in_tx(transaction_id, topition, deflated, &tx)
            .await?;

        tx.commit().await?;

        Ok(high)
    }

    async fn fetch(
        &self,
        topition: &Topition,
        offset: i64,
        min_bytes: u32,
        max_bytes: u32,
        isolation_level: IsolationLevel,
    ) -> Result<Vec<deflated::Batch>> {
        let high_watermark = self.offset_stage(topition).await.map(|offset_stage| {
            if isolation_level == IsolationLevel::ReadCommitted {
                offset_stage.last_stable
            } else {
                offset_stage.high_watermark
            }
        })?;

        debug!(
            cluster = self.cluster,
            ?topition,
            offset,
            ?isolation_level,
            high_watermark,
            min_bytes,
            max_bytes
        );

        let c = self.connection().await?;

        let records = self
            .prepare_query(
                &c,
                include_sql!("pg/record_fetch.sql").as_str(),
                &[
                    &self.cluster,
                    &topition.topic(),
                    &topition.partition(),
                    &offset,
                    &(max_bytes as i64),
                    &high_watermark,
                ],
                "fetch",
            )
            .await
            .inspect_err(|err| error!(?err))?;

        let mut batches = vec![];

        if let Some(first) = records.first() {
            let mut batch_builder = Batch::builder()
                .base_offset(
                    first
                        .try_get::<_, i64>(0)
                        .inspect(|base_offset| debug!(base_offset))
                        .inspect_err(|err| error!(?err))?,
                )
                .attributes(
                    first
                        .try_get::<_, Option<i16>>(1)
                        .map(|attributes| attributes.unwrap_or(0))
                        .inspect_err(|err| error!(?err))?,
                )
                .base_timestamp(
                    first
                        .try_get::<_, SystemTime>(2)
                        .map_err(Error::from)
                        .and_then(|system_time| to_timestamp(&system_time).map_err(Into::into))
                        .inspect_err(|err| error!(?err))?,
                )
                .producer_id(
                    first
                        .try_get::<_, Option<i64>>(6)
                        .map(|producer_id| producer_id.unwrap_or(-1))
                        .inspect_err(|err| error!(?err))?,
                )
                .producer_epoch(
                    first
                        .try_get::<_, Option<i16>>(7)
                        .map(|producer_epoch| producer_epoch.unwrap_or(-1))
                        .inspect_err(|err| error!(?err))?,
                );

            for record in records.iter() {
                let attributes = record
                    .try_get::<_, Option<i16>>(1)
                    .map(|attributes| attributes.unwrap_or(0))
                    .inspect_err(|err| error!(?err))?;

                let producer_id = record
                    .try_get::<_, Option<i64>>(6)
                    .map(|producer_id| producer_id.unwrap_or(-1))
                    .inspect_err(|err| error!(?err))?;
                let producer_epoch = record
                    .try_get::<_, Option<i16>>(7)
                    .map(|producer_epoch| producer_epoch.unwrap_or(-1))
                    .inspect_err(|err| error!(?err))?;

                if batch_builder.attributes != attributes
                    || batch_builder.producer_id != producer_id
                    || batch_builder.producer_epoch != producer_epoch
                {
                    batches.push(batch_builder.build().and_then(TryInto::try_into)?);

                    batch_builder = Batch::builder()
                        .base_offset(
                            record
                                .try_get::<_, i64>(0)
                                .inspect(|base_offset| debug!(base_offset))
                                .inspect_err(|err| error!(?err))?,
                        )
                        .base_timestamp(
                            record
                                .try_get::<_, SystemTime>(2)
                                .map_err(Error::from)
                                .and_then(|system_time| {
                                    to_timestamp(&system_time).map_err(Into::into)
                                })
                                .inspect_err(|err| error!(?err))?,
                        )
                        .attributes(attributes)
                        .producer_id(producer_id)
                        .producer_epoch(producer_epoch);
                }

                let offset = record
                    .try_get::<_, i64>(0)
                    .inspect(|offset| debug!(offset))
                    .inspect_err(|err| error!(?err))?;
                let offset_delta = i32::try_from(offset - batch_builder.base_offset)?;

                let timestamp_delta = record
                    .try_get::<_, SystemTime>(2)
                    .map_err(Error::from)
                    .and_then(|system_time| {
                        to_timestamp(&system_time)
                            .map(|timestamp| timestamp - batch_builder.base_timestamp)
                            .map_err(Into::into)
                    })
                    .inspect(|timestamp| debug!(?timestamp))
                    .inspect_err(|err| error!(?err))?;

                let k = record
                    .try_get::<_, Option<&[u8]>>(3)
                    .map(|o| o.map(Bytes::copy_from_slice))
                    .inspect(|k| debug!(?k))
                    .inspect_err(|err| error!(?err))?;

                let v = record
                    .try_get::<_, Option<&[u8]>>(4)
                    .map(|o| o.map(Bytes::copy_from_slice))
                    .inspect(|v| debug!(?v))
                    .inspect_err(|err| error!(?err))?;

                let mut record_builder = Record::builder()
                    .offset_delta(offset_delta)
                    .timestamp_delta(timestamp_delta)
                    .key(k)
                    .value(v);

                for header in self
                    .prepare_query(
                        &c,
                        include_sql!("pg/header_fetch.sql").as_str(),
                        &[
                            &self.cluster,
                            &topition.topic(),
                            &topition.partition(),
                            &offset,
                        ],
                        "fetch",
                    )
                    .await
                    .inspect(|row| debug!(?row))
                    .inspect_err(|err| error!(?err))?
                {
                    let mut header_builder = Header::builder();

                    if let Some(k) = header
                        .try_get::<_, Option<&[u8]>>(0)
                        .inspect_err(|err| error!(?err))?
                    {
                        header_builder = header_builder.key(Bytes::copy_from_slice(k));
                    }

                    if let Some(v) = header
                        .try_get::<_, Option<&[u8]>>(1)
                        .inspect_err(|err| error!(?err))?
                    {
                        header_builder = header_builder.value(Bytes::copy_from_slice(v));
                    }

                    record_builder = record_builder.header(header_builder);
                }

                batch_builder = batch_builder
                    .record(record_builder)
                    .last_offset_delta(offset_delta);
            }

            batches.push(batch_builder.build().and_then(TryInto::try_into)?);
        } else {
            batches.push(Batch::builder().build().and_then(TryInto::try_into)?);
        }

        Ok(batches)
    }

    async fn offset_stage(&self, topition: &Topition) -> Result<OffsetStage> {
        debug!(cluster = self.cluster, ?topition);
        let c = self.connection().await?;

        let row = self
            .prepare_query_one(
                &c,
                include_sql!("pg/watermark_select.sql").as_str(),
                &[&self.cluster, &topition.topic(), &topition.partition()],
                "offset_stage",
            )
            .await
            .inspect_err(|err| error!(?topition, ?err))?;

        let log_start = row
            .try_get::<_, Option<i64>>(0)
            .inspect_err(|err| error!(?topition, ?err))?
            .unwrap_or_default();

        let high_watermark = row
            .try_get::<_, Option<i64>>(1)
            .inspect_err(|err| error!(?topition, ?err))?
            .unwrap_or_default();

        let last_stable = row
            .try_get::<_, Option<i64>>(1)
            .inspect_err(|err| error!(?topition, ?err))?
            .unwrap_or(high_watermark);

        debug!(cluster = self.cluster, ?topition, log_start, high_watermark,);

        Ok(OffsetStage {
            last_stable,
            high_watermark,
            log_start,
        })
    }

    async fn offset_commit(
        &self,
        group: &str,
        retention: Option<Duration>,
        offsets: &[(Topition, OffsetCommitRequest)],
    ) -> Result<Vec<(Topition, ErrorCode)>> {
        debug!(cluster = self.cluster, ?group, ?retention);

        let mut c = self.connection().await?;
        let tx = c.transaction().await?;

        let mut cg_inserted = false;

        let mut responses = vec![];

        for (topition, offset) in offsets {
            debug!(?topition, ?offset);

            if self
                .tx_prepare_query_opt(
                    &tx,
                    include_sql!("pg/topition_select.sql").as_str(),
                    &[&self.cluster, &topition.topic(), &topition.partition()],
                    "offset_commit",
                )
                .await
                .inspect_err(|err| error!(?err))?
                .is_some()
            {
                if !cg_inserted {
                    let rows = self
                        .tx_prepare_execute(
                            &tx,
                            include_sql!("pg/consumer_group_insert.sql").as_str(),
                            &[&self.cluster, &group],
                            "offset_commit",
                        )
                        .await?;
                    debug!(rows);

                    cg_inserted = true;
                }

                let rows = self
                    .tx_prepare_execute(
                        &tx,
                        include_sql!("pg/consumer_offset_insert.sql").as_str(),
                        &[
                            &self.cluster,
                            &topition.topic(),
                            &topition.partition(),
                            &group,
                            &offset.offset,
                            &offset.leader_epoch,
                            &offset.timestamp,
                            &offset.metadata,
                        ],
                        "offset_commit",
                    )
                    .await
                    .inspect_err(|err| error!(?err))?;

                debug!(?rows);

                responses.push((
                    topition.to_owned(),
                    if rows == 0 {
                        ErrorCode::UnknownTopicOrPartition
                    } else {
                        ErrorCode::None
                    },
                ));
            } else {
                responses.push((topition.to_owned(), ErrorCode::UnknownTopicOrPartition))
            }
        }

        tx.commit().await.inspect_err(|err| error!(?err))?;

        Ok(responses)
    }

    async fn committed_offset_topitions(&self, group_id: &str) -> Result<BTreeMap<Topition, i64>> {
        debug!(group_id);

        let mut results = BTreeMap::new();

        let c = self.connection().await?;

        for row in self
            .prepare_query(
                &c,
                include_sql!("pg/consumer_offset_select_by_group.sql").as_str(),
                &[&self.cluster, &group_id],
                "committed_offset_topitions",
            )
            .await
            .inspect_err(|err| error!(?err))?
        {
            let topic = row.try_get::<_, String>(0)?;
            let partition = row.try_get::<_, i32>(1)?;
            let offset = row.try_get::<_, i64>(2)?;

            debug!(group_id, topic, partition, offset);

            assert_eq!(
                None,
                results.insert(Topition::new(topic, partition), offset)
            );
        }

        Ok(results)
    }

    async fn offset_fetch(
        &self,
        group_id: Option<&str>,
        topics: &[Topition],
        require_stable: Option<bool>,
    ) -> Result<BTreeMap<Topition, i64>> {
        debug!(cluster = self.cluster, ?group_id, ?topics, ?require_stable);

        let c = self.connection().await?;

        let mut offsets = BTreeMap::new();

        for topic in topics {
            let offset = self
                .prepare_query_opt(
                    &c,
                    include_sql!("pg/consumer_offset_select.sql").as_str(),
                    &[&self.cluster, &group_id, &topic.topic(), &topic.partition()],
                    "offset_fetch",
                )
                .await
                .and_then(|maybe| maybe.map_or(Ok(-1), |row| row.try_get::<_, i64>(0)))
                .inspect(|offset| {
                    debug!(
                        cluster = self.cluster,
                        group_id,
                        topic = topic.topic,
                        partition = topic.partition,
                        offset
                    )
                })
                .inspect_err(|err| {
                    error!(
                        ?err,
                        cluster = self.cluster,
                        group_id,
                        topic = topic.topic,
                        partition = topic.partition
                    )
                })?;

            assert_eq!(None, offsets.insert(topic.to_owned(), offset));
        }

        Ok(offsets)
    }

    async fn list_offsets(
        &self,
        isolation_level: IsolationLevel,
        offsets: &[(Topition, ListOffset)],
    ) -> Result<Vec<(Topition, ListOffsetResponse)>> {
        debug!(cluster = self.cluster, ?isolation_level, ?offsets);

        let c = self.connection().await?;

        let mut responses = vec![];

        for (topition, offset_type) in offsets {
            let query = match (offset_type, isolation_level) {
                (ListOffset::Earliest, _) => include_sql!("pg/list_earliest_offset.sql"),
                (ListOffset::Latest, IsolationLevel::ReadCommitted) => {
                    include_sql!("pg/list_latest_offset_committed.sql")
                }
                (ListOffset::Latest, IsolationLevel::ReadUncommitted) => {
                    include_sql!("pg/list_latest_offset_uncommitted.sql")
                }
                (ListOffset::Timestamp(_), _) => {
                    include_sql!("pg/list_latest_offset_timestamp.sql")
                }
            };

            debug!(?query);

            let list_offset = match offset_type {
                ListOffset::Earliest | ListOffset::Latest => self
                    .prepare_query_opt(
                        &c,
                        query.as_str(),
                        &[&self.cluster, &topition.topic(), &topition.partition()],
                        "list_offsets",
                    )
                    .await
                    .inspect_err(|err| error!(?err, cluster = self.cluster, ?topition)),

                ListOffset::Timestamp(timestamp) => self
                    .prepare_query_opt(
                        &c,
                        query.as_str(),
                        &[
                            &self.cluster.as_str(),
                            &topition.topic(),
                            &topition.partition(),
                            timestamp,
                        ],
                        "list_offsets",
                    )
                    .await
                    .inspect_err(|err| error!(?err)),
            }
            .inspect_err(|err| {
                error!(?err, cluster = self.cluster, ?topition);
            })
            .inspect(|result| debug!(?result))?
            .map_or_else(
                || {
                    let timestamp = None;
                    let offset = Some(0);
                    debug!(
                        cluster = self.cluster,
                        ?topition,
                        ?offset_type,
                        offset,
                        ?timestamp
                    );

                    Ok(ListOffsetResponse {
                        timestamp,
                        offset,
                        ..Default::default()
                    })
                },
                |row| {
                    debug!(?row);

                    row.try_get::<_, i64>(0).map(Some).and_then(|offset| {
                        row.try_get::<_, SystemTime>(1).map(Some).map(|timestamp| {
                            debug!(
                                cluster = self.cluster,
                                ?topition,
                                ?offset_type,
                                offset,
                                ?timestamp
                            );

                            ListOffsetResponse {
                                timestamp,
                                offset,
                                ..Default::default()
                            }
                        })
                    })
                },
            )?;

            responses.push((topition.clone(), list_offset));
        }

        Ok(responses).inspect(|r| debug!(?r))
    }

    async fn metadata(&self, topics: Option<&[TopicId]>) -> Result<MetadataResponse> {
        debug!(cluster = self.cluster, ?topics);

        let c = self.connection().await.inspect_err(|err| error!(?err))?;

        let brokers = vec![
            MetadataResponseBroker::default()
                .node_id(self.node)
                .host(
                    self.advertised_listener
                        .host_str()
                        .unwrap_or("0.0.0.0")
                        .into(),
                )
                .port(self.advertised_listener.port().unwrap_or(9092).into())
                .rack(None),
        ];

        debug!(?brokers);

        let responses = match topics {
            Some(topics) if !topics.is_empty() => {
                let mut responses = vec![];

                for topic in topics {
                    responses.push(match topic {
                        TopicId::Name(name) => {
                            match self
                                .prepare_query_opt(
                                    &c,
                                    include_sql!("pg/topic_select_name.sql").as_str(),
                                    &[&self.cluster, &name.as_str()],
                                    "metadata",
                                )
                                .await
                                .inspect_err(|err| error!(?err))
                            {
                                Ok(Some(row)) => {
                                    let error_code = ErrorCode::None.into();
                                    let topic_id = row
                                        .try_get::<_, Uuid>(0)
                                        .map(|uuid| uuid.into_bytes())
                                        .map(Some)?;
                                    let name = row.try_get::<_, String>(1).map(Some)?;
                                    let is_internal = row.try_get::<_, bool>(2).map(Some)?;
                                    let partitions = row.try_get::<_, i32>(3)?;
                                    let replication_factor = row.try_get::<_, i32>(4)?;

                                    debug!(
                                        ?error_code,
                                        ?topic_id,
                                        ?name,
                                        ?is_internal,
                                        ?partitions,
                                        ?replication_factor
                                    );

                                    let mut rng = rng();
                                    let mut broker_ids: Vec<_> =
                                        brokers.iter().map(|broker| broker.node_id).collect();
                                    broker_ids.shuffle(&mut rng);

                                    let mut brokers = broker_ids.into_iter().cycle();

                                    let partitions = Some(
                                        (0..partitions)
                                            .map(|partition_index| {
                                                let leader_id = brokers.next().expect("cycling");

                                                let replica_nodes = Some(
                                                    (0..replication_factor)
                                                        .map(|_replica| {
                                                            brokers.next().expect("cycling")
                                                        })
                                                        .collect(),
                                                );
                                                let isr_nodes = replica_nodes.clone();

                                                MetadataResponsePartition::default()
                                                    .error_code(error_code)
                                                    .partition_index(partition_index)
                                                    .leader_id(leader_id)
                                                    .leader_epoch(Some(-1))
                                                    .replica_nodes(replica_nodes)
                                                    .isr_nodes(isr_nodes)
                                                    .offline_replicas(Some([].into()))
                                            })
                                            .collect(),
                                    );

                                    MetadataResponseTopic::default()
                                        .error_code(error_code)
                                        .name(name)
                                        .topic_id(topic_id)
                                        .is_internal(is_internal)
                                        .partitions(partitions)
                                        .topic_authorized_operations(Some(-2147483648))
                                }

                                Ok(None) => MetadataResponseTopic::default()
                                    .error_code(ErrorCode::UnknownTopicOrPartition.into())
                                    .name(Some(name.into()))
                                    .topic_id(Some(NULL_TOPIC_ID))
                                    .is_internal(Some(false))
                                    .partitions(Some([].into()))
                                    .topic_authorized_operations(Some(-2147483648)),

                                Err(reason) => {
                                    debug!(?reason);
                                    MetadataResponseTopic::default()
                                        .error_code(ErrorCode::UnknownTopicOrPartition.into())
                                        .name(Some(name.into()))
                                        .topic_id(Some(NULL_TOPIC_ID))
                                        .is_internal(Some(false))
                                        .partitions(Some([].into()))
                                        .topic_authorized_operations(Some(-2147483648))
                                }
                            }
                        }
                        TopicId::Id(id) => {
                            debug!(?id);
                            match self
                                .prepare_query_one(
                                    &c,
                                    include_sql!("pg/topic_select_uuid.sql").as_str(),
                                    &[&self.cluster, &id],
                                    "metadata",
                                )
                                .await
                            {
                                Ok(row) => {
                                    let error_code = ErrorCode::None.into();
                                    let topic_id = row
                                        .try_get::<_, Uuid>(0)
                                        .map(|uuid| uuid.into_bytes())
                                        .map(Some)?;
                                    let name = row.try_get::<_, String>(1).map(Some)?;
                                    let is_internal = row.try_get::<_, bool>(2).map(Some)?;
                                    let partitions = row.try_get::<_, i32>(3)?;
                                    let replication_factor = row.try_get::<_, i32>(4)?;

                                    debug!(
                                        ?error_code,
                                        ?topic_id,
                                        ?name,
                                        ?is_internal,
                                        ?partitions,
                                        ?replication_factor
                                    );

                                    let mut rng = rng();
                                    let mut broker_ids: Vec<_> =
                                        brokers.iter().map(|broker| broker.node_id).collect();
                                    broker_ids.shuffle(&mut rng);

                                    let mut brokers = broker_ids.into_iter().cycle();

                                    let partitions = Some(
                                        (0..partitions)
                                            .map(|partition_index| {
                                                let leader_id = brokers.next().expect("cycling");

                                                let replica_nodes = Some(
                                                    (0..replication_factor)
                                                        .map(|_replica| {
                                                            brokers.next().expect("cycling")
                                                        })
                                                        .collect(),
                                                );
                                                let isr_nodes = replica_nodes.clone();

                                                MetadataResponsePartition::default()
                                                    .error_code(error_code)
                                                    .partition_index(partition_index)
                                                    .leader_id(leader_id)
                                                    .leader_epoch(Some(-1))
                                                    .replica_nodes(replica_nodes)
                                                    .isr_nodes(isr_nodes)
                                                    .offline_replicas(Some([].into()))
                                            })
                                            .collect(),
                                    );

                                    MetadataResponseTopic::default()
                                        .error_code(error_code)
                                        .name(name)
                                        .topic_id(topic_id)
                                        .is_internal(is_internal)
                                        .partitions(partitions)
                                        .topic_authorized_operations(Some(-2147483648))
                                }
                                Err(reason) => {
                                    debug!(?reason);
                                    MetadataResponseTopic::default()
                                        .error_code(ErrorCode::UnknownTopicOrPartition.into())
                                        .name(None)
                                        .topic_id(Some(id.into_bytes()))
                                        .is_internal(Some(false))
                                        .partitions(Some([].into()))
                                        .topic_authorized_operations(Some(-2147483648))
                                }
                            }
                        }
                    });
                }

                responses
            }

            _ => {
                let mut responses = vec![];

                match self
                    .prepare_query(
                        &c,
                        include_sql!("pg/topic_by_cluster.sql").as_str(),
                        &[&self.cluster],
                        "metadata",
                    )
                    .await
                    .inspect_err(|err| error!(?err))
                {
                    Ok(rows) => {
                        for row in rows {
                            let error_code = ErrorCode::None.into();
                            let topic_id = row
                                .try_get::<_, Uuid>(0)
                                .map(|uuid| uuid.into_bytes())
                                .map(Some)?;
                            let name = row.try_get::<_, String>(1).map(Some)?;
                            let is_internal = row.try_get::<_, bool>(2).map(Some)?;
                            let partitions = row.try_get::<_, i32>(3)?;
                            let replication_factor = row.try_get::<_, i32>(4)?;

                            debug!(
                                ?error_code,
                                ?topic_id,
                                ?name,
                                ?is_internal,
                                ?partitions,
                                ?replication_factor
                            );

                            let mut rng = rng();
                            let mut broker_ids: Vec<_> =
                                brokers.iter().map(|broker| broker.node_id).collect();
                            broker_ids.shuffle(&mut rng);

                            let mut brokers = broker_ids.into_iter().cycle();

                            let partitions = Some(
                                (0..partitions)
                                    .map(|partition_index| {
                                        let leader_id = brokers.next().expect("cycling");

                                        let replica_nodes = Some(
                                            (0..replication_factor)
                                                .map(|_replica| brokers.next().expect("cycling"))
                                                .collect(),
                                        );
                                        let isr_nodes = replica_nodes.clone();

                                        MetadataResponsePartition::default()
                                            .error_code(error_code)
                                            .partition_index(partition_index)
                                            .leader_id(leader_id)
                                            .leader_epoch(Some(-1))
                                            .replica_nodes(replica_nodes)
                                            .isr_nodes(isr_nodes)
                                            .offline_replicas(Some([].into()))
                                    })
                                    .collect(),
                            );

                            responses.push(
                                MetadataResponseTopic::default()
                                    .error_code(error_code)
                                    .name(name)
                                    .topic_id(topic_id)
                                    .is_internal(is_internal)
                                    .partitions(partitions)
                                    .topic_authorized_operations(Some(-2147483648)),
                            );
                        }
                    }
                    Err(reason) => {
                        debug!(?reason);
                        responses.push(
                            MetadataResponseTopic::default()
                                .error_code(ErrorCode::UnknownTopicOrPartition.into())
                                .name(None)
                                .topic_id(Some(NULL_TOPIC_ID))
                                .is_internal(Some(false))
                                .partitions(Some([].into()))
                                .topic_authorized_operations(Some(-2147483648)),
                        );
                    }
                }

                responses
            }
        };

        Ok(MetadataResponse {
            cluster: Some(self.cluster.clone()),
            controller: Some(self.node),
            brokers,
            topics: responses,
        })
    }

    async fn describe_config(
        &self,
        name: &str,
        resource: ConfigResource,
        keys: Option<&[String]>,
    ) -> Result<DescribeConfigsResult> {
        debug!(cluster = self.cluster, name, ?resource, ?keys);

        let c = self.connection().await.inspect_err(|err| error!(?err))?;

        let prepared = c
            .prepare(&include_sql!("pg/topic_select.sql"))
            .await
            .inspect_err(|err| error!(?err))?;

        if c.query_opt(&prepared, &[&self.cluster.as_str(), &name])
            .await
            .inspect_err(|err| error!(?err))?
            .is_some()
        {
            let prepared = c
                .prepare(&include_sql!("pg/topic_configuration_select.sql"))
                .await
                .inspect_err(|err| error!(?err))?;

            let rows = c
                .query(&prepared, &[&self.cluster.as_str(), &name])
                .await
                .inspect_err(|err| error!(?err))?;

            let mut configs = vec![];

            for row in rows {
                let name = row
                    .try_get::<_, String>(0)
                    .inspect_err(|err| error!(?err))?;
                let value = row
                    .try_get::<_, Option<String>>(1)
                    .map(|value| value.unwrap_or_default())
                    .map(Some)
                    .inspect_err(|err| error!(?err))?;

                configs.push(
                    DescribeConfigsResourceResult::default()
                        .name(name)
                        .value(value)
                        .read_only(false)
                        .is_default(None)
                        .config_source(Some(ConfigSource::DefaultConfig.into()))
                        .is_sensitive(false)
                        .synonyms(Some([].into()))
                        .config_type(Some(ConfigType::String.into()))
                        .documentation(Some("".into())),
                );
            }

            let error_code = ErrorCode::None;

            Ok(DescribeConfigsResult::default()
                .error_code(error_code.into())
                .error_message(Some(error_code.to_string()))
                .resource_type(i8::from(resource))
                .resource_name(name.into())
                .configs(Some(configs)))
        } else {
            let error_code = ErrorCode::UnknownTopicOrPartition;

            Ok(DescribeConfigsResult::default()
                .error_code(error_code.into())
                .error_message(Some(error_code.to_string()))
                .resource_type(i8::from(resource))
                .resource_name(name.into())
                .configs(Some([].into())))
        }
    }

    async fn describe_topic_partitions(
        &self,
        topics: Option<&[TopicId]>,
        partition_limit: i32,
        cursor: Option<Topition>,
    ) -> Result<Vec<DescribeTopicPartitionsResponseTopic>> {
        let _ = (topics, partition_limit, cursor);

        let c = self.connection().await.inspect_err(|err| error!(?err))?;

        let mut responses =
            Vec::with_capacity(topics.map(|topics| topics.len()).unwrap_or_default());

        for topic in topics.unwrap_or_default() {
            responses.push(match topic {
                TopicId::Name(name) => {
                    match self
                        .prepare_query_opt(
                            &c,
                            include_sql!("pg/topic_select_name.sql").as_str(),
                            &[&self.cluster, &name.as_str()],
                            "metadata",
                        )
                        .await
                        .inspect_err(|err| error!(?err))
                    {
                        Ok(Some(row)) => {
                            let topic_id =
                                row.try_get::<_, Uuid>(0).map(|uuid| uuid.into_bytes())?;
                            let name = row.try_get::<_, String>(1).map(Some)?;
                            let is_internal = row.try_get::<_, bool>(2).map(Some)?;
                            let partitions = row.try_get::<_, i32>(3)?;
                            let replication_factor = row.try_get::<_, i32>(4)?;

                            debug!(
                                ?topic_id,
                                ?name,
                                ?is_internal,
                                ?partitions,
                                ?replication_factor
                            );

                            DescribeTopicPartitionsResponseTopic::default()
                                .error_code(ErrorCode::None.into())
                                .name(name)
                                .topic_id(topic_id)
                                .is_internal(false)
                                .partitions(Some(
                                    (0..partitions)
                                        .map(|partition_index| {
                                            DescribeTopicPartitionsResponsePartition::default()
                                                .error_code(ErrorCode::None.into())
                                                .partition_index(partition_index)
                                                .leader_id(self.node)
                                                .leader_epoch(-1)
                                                .replica_nodes(Some(vec![
                                                    self.node;
                                                    replication_factor
                                                        as usize
                                                ]))
                                                .isr_nodes(Some(vec![
                                                    self.node;
                                                    replication_factor as usize
                                                ]))
                                                .eligible_leader_replicas(Some(vec![]))
                                                .last_known_elr(Some(vec![]))
                                                .offline_replicas(Some(vec![]))
                                        })
                                        .collect(),
                                ))
                                .topic_authorized_operations(-2147483648)
                        }

                        Ok(None) => DescribeTopicPartitionsResponseTopic::default()
                            .error_code(ErrorCode::UnknownTopicOrPartition.into())
                            .name(match topic {
                                TopicId::Name(name) => Some(name.into()),
                                TopicId::Id(_) => None,
                            })
                            .topic_id(match topic {
                                TopicId::Name(_) => NULL_TOPIC_ID,
                                TopicId::Id(id) => id.into_bytes(),
                            })
                            .is_internal(false)
                            .partitions(Some([].into()))
                            .topic_authorized_operations(-2147483648),

                        Err(reason) => {
                            debug!(?reason);
                            DescribeTopicPartitionsResponseTopic::default()
                                .error_code(ErrorCode::UnknownServerError.into())
                                .name(match topic {
                                    TopicId::Name(name) => Some(name.into()),
                                    TopicId::Id(_) => None,
                                })
                                .topic_id(match topic {
                                    TopicId::Name(_) => NULL_TOPIC_ID,
                                    TopicId::Id(id) => id.into_bytes(),
                                })
                                .is_internal(false)
                                .partitions(Some([].into()))
                                .topic_authorized_operations(-2147483648)
                        }
                    }
                }
                TopicId::Id(id) => {
                    debug!(?id);
                    match self
                        .prepare_query_one(
                            &c,
                            include_sql!("pg/topic_select_uuid.sql").as_str(),
                            &[&self.cluster, &id],
                            "metadata",
                        )
                        .await
                    {
                        Ok(row) => {
                            let topic_id =
                                row.try_get::<_, Uuid>(0).map(|uuid| uuid.into_bytes())?;
                            let name = row.try_get::<_, String>(1).map(Some)?;
                            let is_internal = row.try_get::<_, bool>(2).map(Some)?;
                            let partitions = row.try_get::<_, i32>(3)?;
                            let replication_factor = row.try_get::<_, i32>(4)?;

                            debug!(
                                ?topic_id,
                                ?name,
                                ?is_internal,
                                ?partitions,
                                ?replication_factor
                            );

                            DescribeTopicPartitionsResponseTopic::default()
                                .error_code(ErrorCode::None.into())
                                .name(name)
                                .topic_id(topic_id)
                                .is_internal(false)
                                .partitions(Some(
                                    (0..partitions)
                                        .map(|partition_index| {
                                            DescribeTopicPartitionsResponsePartition::default()
                                                .error_code(ErrorCode::None.into())
                                                .partition_index(partition_index)
                                                .leader_id(self.node)
                                                .leader_epoch(-1)
                                                .replica_nodes(Some(vec![
                                                    self.node;
                                                    replication_factor
                                                        as usize
                                                ]))
                                                .isr_nodes(Some(vec![
                                                    self.node;
                                                    replication_factor as usize
                                                ]))
                                                .eligible_leader_replicas(Some(vec![]))
                                                .last_known_elr(Some(vec![]))
                                                .offline_replicas(Some(vec![]))
                                        })
                                        .collect(),
                                ))
                                .topic_authorized_operations(-2147483648)
                        }

                        Err(reason) => {
                            debug!(?reason);
                            DescribeTopicPartitionsResponseTopic::default()
                                .error_code(ErrorCode::UnknownTopicOrPartition.into())
                                .name(match topic {
                                    TopicId::Name(name) => Some(name.into()),
                                    TopicId::Id(_) => None,
                                })
                                .topic_id(match topic {
                                    TopicId::Name(_) => NULL_TOPIC_ID,
                                    TopicId::Id(id) => id.into_bytes(),
                                })
                                .is_internal(false)
                                .partitions(Some([].into()))
                                .topic_authorized_operations(-2147483648)
                        }
                    }
                }
            });
        }

        Ok(responses)
    }

    async fn list_groups(&self, states_filter: Option<&[String]>) -> Result<Vec<ListedGroup>> {
        debug!(?states_filter);

        let c = self.connection().await.inspect_err(|err| error!(?err))?;

        let mut listed_groups = vec![];

        for row in self
            .prepare_query(
                &c,
                include_sql!("pg/consumer_group_select.sql").as_str(),
                &[&self.cluster],
                "list_groups",
            )
            .await
            .inspect_err(|err| error!(?err))?
        {
            let group_id = row.try_get::<_, String>(0)?;

            listed_groups.push(
                ListedGroup::default()
                    .group_id(group_id)
                    .protocol_type("consumer".into())
                    .group_state(Some("unknown".into()))
                    .group_type(Some("classic".into())),
            );
        }

        Ok(listed_groups)
    }

    async fn delete_groups(
        &self,
        group_ids: Option<&[String]>,
    ) -> Result<Vec<DeletableGroupResult>> {
        debug!(?group_ids);

        let mut results = vec![];

        if let Some(group_ids) = group_ids {
            let c = self.connection().await?;

            let consumer_offset = c
                .prepare(include_sql!("pg/consumer_offset_delete_by_cg.sql").as_str())
                .await
                .inspect_err(|err| error!(?err))?;

            let group_detail = c
                .prepare(include_sql!("pg/consumer_group_detail_delete_by_cg.sql").as_str())
                .await
                .inspect_err(|err| error!(?err))?;

            let group = c
                .prepare(include_sql!("pg/consumer_group_delete.sql").as_str())
                .await
                .inspect_err(|err| error!(?err))?;

            for group_id in group_ids {
                _ = c
                    .execute(&consumer_offset, &[&self.cluster, &group_id])
                    .await
                    .inspect_err(|err| error!(?err))?;

                _ = c
                    .execute(&group_detail, &[&self.cluster, &group_id])
                    .await
                    .inspect_err(|err| error!(?err))?;

                let rows = c
                    .execute(&group, &[&self.cluster, &group_id])
                    .await
                    .inspect_err(|err| error!(?err))?;

                results.push(
                    DeletableGroupResult::default()
                        .group_id(group_id.into())
                        .error_code(
                            if rows == 0 {
                                ErrorCode::GroupIdNotFound
                            } else {
                                ErrorCode::None
                            }
                            .into(),
                        ),
                );
            }
        }

        Ok(results)
    }

    async fn describe_groups(
        &self,
        group_ids: Option<&[String]>,
        include_authorized_operations: bool,
    ) -> Result<Vec<NamedGroupDetail>> {
        debug!(?group_ids, include_authorized_operations);

        let mut results = vec![];
        let c = self.connection().await.inspect_err(|err| error!(?err))?;

        if let Some(group_ids) = group_ids {
            for group_id in group_ids {
                if let Some(row) = self
                    .prepare_query_opt(
                        &c,
                        include_sql!("pg/consumer_group_select_by_name.sql").as_str(),
                        &[&self.cluster, group_id],
                        "describe_groups",
                    )
                    .await
                    .inspect_err(|err| error!(?err, group_id))?
                {
                    let value = row
                        .try_get::<_, Value>(1)
                        .inspect_err(|err| error!(?err, group_id))?;

                    let current = serde_json::from_value::<GroupDetail>(value)
                        .inspect(|current| debug!(?current))?;

                    results.push(NamedGroupDetail::found(group_id.into(), current));
                } else {
                    results.push(NamedGroupDetail::error_code(
                        group_id.into(),
                        ErrorCode::GroupIdNotFound,
                    ));
                }
            }
        }

        Ok(results)
    }

    async fn update_group(
        &self,
        group_id: &str,
        detail: GroupDetail,
        version: Option<Version>,
    ) -> Result<Version, UpdateError<GroupDetail>> {
        debug!(cluster = self.cluster, group_id, ?detail, ?version);

        let mut c = self.connection().await?;
        let tx = c.transaction().await?;

        _ = self
            .tx_prepare_execute(
                &tx,
                include_sql!("pg/consumer_group_insert.sql").as_str(),
                &[&self.cluster, &group_id],
                "update_group",
            )
            .await?;

        let existing_e_tag = version
            .as_ref()
            .map_or(Ok(Uuid::from_u128(0)), |version| {
                version
                    .e_tag
                    .as_ref()
                    .map_or(Err(UpdateError::MissingEtag::<GroupDetail>), |e_tag| {
                        Uuid::from_str(e_tag.as_str()).map_err(Into::into)
                    })
            })
            .inspect_err(|err| error!(?err))
            .inspect(|existing_e_tag| debug!(?existing_e_tag))?;

        let new_e_tag = default_hash(&detail);
        debug!(?new_e_tag);

        let detail = serde_json::to_value(detail).inspect(|detail| debug!(?detail))?;

        let outcome = if let Some(row) = self
            .tx_prepare_query_opt(
                &tx,
                include_sql!("pg/consumer_group_detail_insert.sql").as_str(),
                &[
                    &self.cluster,
                    &group_id,
                    &existing_e_tag,
                    &new_e_tag,
                    &detail,
                ],
                "update_group",
            )
            .await
            .inspect(|row| debug!(?row))
            .inspect_err(|err| error!(?err))?
        {
            row.try_get::<_, Uuid>(2)
                .inspect_err(|err| error!(?err))
                .map_err(Into::into)
                .map(|uuid| uuid.to_string())
                .map(Some)
                .map(|e_tag| Version {
                    e_tag,
                    version: None,
                })
                .inspect(|version| debug!(?version))
        } else {
            let row = self
                .tx_prepare_query_one(
                    &tx,
                    include_sql!("pg/consumer_group_detail.sql").as_str(),
                    &[&group_id, &self.cluster.as_str()],
                    "update_group",
                )
                .await
                .inspect(|row| debug!(?row))
                .inspect_err(|err| error!(?err))?;

            let version = row
                .try_get::<_, Uuid>(0)
                .inspect_err(|err| error!(?err))
                .map(|uuid| uuid.to_string())
                .map(Some)
                .map(|e_tag| Version {
                    e_tag,
                    version: None,
                })
                .inspect(|version| debug!(?version))?;

            let value = row.try_get::<_, Value>(1)?;
            let current =
                serde_json::from_value::<GroupDetail>(value).inspect(|current| debug!(?current))?;

            Err(UpdateError::Outdated { current, version })
        };

        tx.commit().await.inspect_err(|err| error!(?err))?;

        debug!(?outcome);

        outcome
    }

    async fn init_producer(
        &self,
        transaction_id: Option<&str>,
        transaction_timeout_ms: i32,
        producer_id: Option<i64>,
        producer_epoch: Option<i16>,
    ) -> Result<ProducerIdResponse> {
        debug!(
            cluster = self.cluster,
            transaction_id, producer_id, producer_epoch
        );

        match (producer_id, producer_epoch, transaction_id) {
            (Some(-1), Some(-1), Some(transaction_id)) => {
                let mut c = self.connection().await.inspect_err(|err| error!(?err))?;
                let tx = c.transaction().await.inspect_err(|err| error!(?err))?;

                if let Some(row) = self
                    .tx_prepare_query_opt(
                        &tx,
                        include_sql!("pg/producer_epoch_for_current_txn.sql").as_str(),
                        &[&self.cluster, &transaction_id],
                        "init_producer",
                    )
                    .await
                    .inspect_err(|err| error!(?err))?
                {
                    let id: i64 = row.try_get(0).inspect_err(|err| error!(?err))?;
                    let epoch: i16 = row.try_get(1).inspect_err(|err| error!(?err))?;
                    let status = row
                        .try_get::<_, Option<String>>(2)
                        .inspect_err(|err| error!(?err))?
                        .map_or(Ok(None), |status| {
                            TxnState::from_str(status.as_str()).map(Some)
                        })?;

                    debug!(transaction_id, id, epoch, ?status);

                    if let Some(TxnState::Begin) = status {
                        let error = self
                            .end_in_tx(transaction_id, id, epoch, false, &tx)
                            .await?;

                        if error != ErrorCode::None {
                            _ = tx
                                .rollback()
                                .await
                                .inspect_err(|err| error!(?err, ?transaction_id, id, epoch));

                            return Ok(ProducerIdResponse { error, id, epoch });
                        }
                    }
                }

                let (producer, epoch) = if let Some(row) = self
                    .tx_prepare_query_opt(
                        &tx,
                        include_sql!("pg/txn_select_name.sql").as_str(),
                        &[&self.cluster, &transaction_id],
                        "init_producer",
                    )
                    .await
                    .inspect_err(|err| error!(?err))?
                {
                    let producer: i64 = row.try_get(0).inspect_err(|err| error!(?err))?;

                    let row = self
                        .tx_prepare_query_one(
                            &tx,
                            include_sql!("pg/producer_epoch_insert.sql").as_str(),
                            &[&self.cluster, &producer],
                            "init_producer",
                        )
                        .await
                        .inspect_err(|err| error!(self.cluster, producer, ?err))?;

                    let epoch: i16 = row.try_get(0)?;

                    (producer, epoch)
                } else {
                    let row = self
                        .tx_prepare_query_one(
                            &tx,
                            include_sql!("pg/producer_insert.sql").as_str(),
                            &[&self.cluster],
                            "init_producer",
                        )
                        .await
                        .inspect_err(|err| error!(?err))?;

                    let producer: i64 = row.try_get(0).inspect_err(|err| error!(?err))?;

                    let row = self
                        .tx_prepare_query_one(
                            &tx,
                            include_sql!("pg/producer_epoch_insert.sql").as_str(),
                            &[&self.cluster, &producer],
                            "init_producer",
                        )
                        .await
                        .inspect_err(|err| error!(self.cluster, producer, ?err))?;

                    let epoch: i16 = row.try_get(0)?;

                    assert_eq!(
                        1,
                        self.tx_prepare_execute(
                            &tx,
                            include_sql!("pg/txn_insert.sql").as_str(),
                            &[&self.cluster, &transaction_id, &producer],
                            "init_producer",
                        )
                        .await
                        .inspect_err(|err| error!(
                            self.cluster,
                            transaction_id,
                            producer,
                            ?err
                        ))?
                    );

                    (producer, epoch)
                };

                debug!(transaction_id, producer, epoch);

                assert_eq!(
                    1,
                    self.tx_prepare_execute(
                        &tx,
                        include_sql!("pg/txn_detail_insert.sql").as_str(),
                        &[
                            &self.cluster,
                            &transaction_id,
                            &producer,
                            &epoch,
                            &transaction_timeout_ms
                        ],
                        "init_producer",
                    )
                    .await
                    .inspect_err(|err| error!(
                        self.cluster,
                        transaction_id,
                        producer,
                        epoch,
                        transaction_timeout_ms,
                        ?err
                    ))?
                );

                let error = match tx.commit().await.inspect_err(|err| {
                    error!(
                        ?err,
                        cluster = self.cluster,
                        transaction_id,
                        producer,
                        epoch
                    )
                }) {
                    Ok(()) => ErrorCode::None,
                    Err(_) => ErrorCode::UnknownServerError,
                };

                Ok(ProducerIdResponse {
                    error,
                    id: producer,
                    epoch,
                })
            }

            (Some(-1), Some(-1), None) => {
                let mut c = self.connection().await.inspect_err(|err| error!(?err))?;
                let tx = c.transaction().await.inspect_err(|err| error!(?err))?;

                let row = self
                    .tx_prepare_query_one(
                        &tx,
                        include_sql!("pg/producer_insert.sql").as_str(),
                        &[&self.cluster],
                        "init_producer",
                    )
                    .await
                    .inspect_err(|err| error!(self.cluster, ?err))?;

                let producer = row.try_get(0)?;

                let row = self
                    .tx_prepare_query_one(
                        &tx,
                        include_sql!("pg/producer_epoch_insert.sql").as_str(),
                        &[&self.cluster, &producer],
                        "init_producer",
                    )
                    .await
                    .inspect_err(|err| error!(self.cluster, producer, ?err))?;

                let epoch: i16 = row.try_get(0)?;

                let error = match tx
                    .commit()
                    .await
                    .inspect_err(|err| error!(?err, ?transaction_id, producer, epoch))
                {
                    Ok(()) => ErrorCode::None,
                    Err(_) => ErrorCode::UnknownServerError,
                };

                Ok(ProducerIdResponse {
                    error,
                    id: producer,
                    epoch,
                })
            }

            (_, _, _) => todo!(),
        }
    }

    async fn txn_add_offsets(
        &self,
        transaction_id: &str,
        producer_id: i64,
        producer_epoch: i16,
        group_id: &str,
    ) -> Result<ErrorCode> {
        debug!(
            cluster = self.cluster,
            transaction_id, producer_id, producer_epoch, group_id
        );

        Ok(ErrorCode::None)
    }

    async fn txn_add_partitions(
        &self,
        partitions: TxnAddPartitionsRequest,
    ) -> Result<TxnAddPartitionsResponse> {
        debug!(cluster = self.cluster, ?partitions);

        match partitions {
            TxnAddPartitionsRequest::VersionZeroToThree {
                transaction_id,
                producer_id,
                producer_epoch,
                topics,
            } => {
                debug!(?transaction_id, ?producer_id, ?producer_epoch, ?topics);

                let mut c = self.connection().await.inspect_err(|err| error!(?err))?;
                let tx = c.transaction().await.inspect_err(|err| error!(?err))?;

                let mut results = vec![];

                for topic in topics {
                    let mut results_by_partition = vec![];

                    for partition_index in topic.partitions.unwrap_or(vec![]) {
                        _ = self
                            .tx_prepare_execute(
                                &tx,
                                include_sql!("pg/txn_topition_insert.sql").as_str(),
                                &[
                                    &self.cluster,
                                    &topic.name,
                                    &partition_index,
                                    &transaction_id,
                                    &producer_id,
                                    &producer_epoch,
                                ],
                                "txn_add_partitions",
                            )
                            .await
                            .inspect_err(|err| {
                                error!(
                                    ?err,
                                    cluster = self.cluster,
                                    topic = topic.name,
                                    partition_index,
                                    transaction_id
                                )
                            })?;

                        results_by_partition.push(
                            AddPartitionsToTxnPartitionResult::default()
                                .partition_index(partition_index)
                                .partition_error_code(i16::from(ErrorCode::None)),
                        );
                    }

<<<<<<< HEAD
        Ok(MetadataResponse {
            cluster: Some(self.cluster.clone()),
            controller: Some(self.node),
            brokers,
            topics: responses,
        })
    }

    async fn upsert_user_scram_credential(
        &self,
        username: &str,
        mechanism: ScramMechanism,
        credential: ScramCredential,
    ) -> Result<()> {
        let c = self.connection().await?;

        let prepared = c
            .prepare(concat!(
                "insert into scram_credential ",
                " (username, mechanism, salt, iterations, stored_key, server_key) ",
                " values",
                " ($1, $2, $3, $4, $5, $6)",
                " on conflict (username, mechanism)",
                " do update set",
                " salt = excluded.salt",
                ", iterations = excluded.iterations",
                ", stored_key = excluded.stored_key",
                ", server_key = excluded.server_key",
                ", last_updated = excluded.last_updated",
            ))
            .await
            .inspect_err(|err| error!(?err, ?username, ?mechanism,))?;

        _ = c
            .execute(
                &prepared,
                &[
                    &username,
                    &i32::from(mechanism),
                    &&credential.salt()[..],
                    &credential.iterations,
                    &&credential.stored_key()[..],
                    &&credential.server_key()[..],
                ],
            )
            .await
            .inspect_err(|err| error!(?err, ?username, ?mechanism,))?;

        Ok(())
    }

    async fn user_scram_credential(
        &self,
        user: &str,
        mechanism: ScramMechanism,
    ) -> Result<Option<ScramCredential>> {
        let c = self.connection().await?;

        let prepared = c
            .prepare(concat!(
                "select from scram_credential",
                " salt, iterations, stored_key, server_key",
                " where",
                " username = $1",
                ", and mechanism = $2",
            ))
            .await
            .inspect_err(|err| error!(?err, ?user, ?mechanism,))?;

        c.query_opt(&prepared, &[&user, &i32::from(mechanism)])
            .await
            .map_err(Into::into)
            .and_then(|maybe| {
                if let Some(row) = maybe {
                    let salt = row.try_get::<_, &[u8]>(0).map(Bytes::copy_from_slice)?;
                    let iterations = row.try_get::<_, i32>(1)?;
                    let stored_key = row.try_get::<_, &[u8]>(2).map(Bytes::copy_from_slice)?;
                    let server_key = row.try_get::<_, &[u8]>(3).map(Bytes::copy_from_slice)?;

                    Ok(Some(ScramCredential::new(
                        salt, iterations, stored_key, server_key,
                    )))
                } else {
                    Ok(None)
                }
            })
            .inspect_err(|err| error!(?err, ?user, ?mechanism,))
    }
}
=======
                    results.push(
                        AddPartitionsToTxnTopicResult::default()
                            .name(topic.name)
                            .results_by_partition(Some(results_by_partition)),
                    )
                }
>>>>>>> 90c68cf5

                _ = self
                    .tx_prepare_execute(
                        &tx,
                        include_sql!("pg/txn_detail_update_started_at.sql").as_str(),
                        &[
                            &self.cluster,
                            &transaction_id,
                            &producer_id,
                            &producer_epoch,
                        ],
                        "txn_add_partitions",
                    )
                    .await
                    .inspect_err(|err| {
                        error!(
                            ?err,
                            cluster = self.cluster,
                            transaction_id,
                            producer_id,
                            producer_epoch,
                        )
                    })?;

                tx.commit().await?;

                Ok(TxnAddPartitionsResponse::VersionZeroToThree(results))
            }

            TxnAddPartitionsRequest::VersionFourPlus { .. } => {
                todo!()
            }
        }
    }

    async fn txn_offset_commit(
        &self,
        offsets: TxnOffsetCommitRequest,
    ) -> Result<Vec<TxnOffsetCommitResponseTopic>> {
        debug!(cluster = self.cluster, ?offsets);

        let mut c = self.connection().await.inspect_err(|err| error!(?err))?;
        let tx = c.transaction().await.inspect_err(|err| error!(?err))?;

        let (producer_id, producer_epoch) = if let Some(row) = self
            .tx_prepare_query_opt(
                &tx,
                include_sql!("pg/producer_epoch_for_current_txn.sql").as_str(),
                &[&self.cluster, &offsets.transaction_id],
                "txn_offset_commit",
            )
            .await
            .inspect_err(|err| error!(?err))?
        {
            let producer_id = row
                .try_get::<_, i64>(0)
                .map(Some)
                .inspect_err(|err| error!(?err))?;

            let epoch = row
                .try_get::<_, i16>(1)
                .map(Some)
                .inspect_err(|err| error!(?err))?;

            (producer_id, epoch)
        } else {
            (None, None)
        };

        _ = self
            .tx_prepare_execute(
                &tx,
                include_sql!("pg/consumer_group_insert.sql").as_str(),
                &[&self.cluster, &offsets.group_id],
                "txn_offset_commit",
            )
            .await?;

        debug!(?producer_id, ?producer_epoch);

        _ = self
            .tx_prepare_execute(
                &tx,
                include_sql!("pg/txn_offset_commit_insert.sql").as_str(),
                &[
                    &self.cluster,
                    &offsets.transaction_id,
                    &offsets.group_id,
                    &offsets.producer_id,
                    &offsets.producer_epoch,
                    &offsets.generation_id,
                    &offsets.member_id,
                ],
                "txn_offset_commit",
            )
            .await
            .inspect_err(|err| error!(?err))?;

        let mut topics = vec![];

        for topic in offsets.topics {
            let mut partitions = vec![];

            for partition in topic.partitions.unwrap_or(vec![]) {
                if producer_id.is_some_and(|producer_id| producer_id == offsets.producer_id) {
                    if producer_epoch
                        .is_some_and(|producer_epoch| producer_epoch == offsets.producer_epoch)
                    {
                        _ = self
                            .tx_prepare_execute(
                                &tx,
                                include_sql!("pg/txn_offset_commit_tp_insert.sql").as_str(),
                                &[
                                    &self.cluster,
                                    &offsets.transaction_id,
                                    &offsets.group_id,
                                    &offsets.producer_id,
                                    &offsets.producer_epoch,
                                    &topic.name,
                                    &partition.partition_index,
                                    &partition.committed_offset,
                                    &partition.committed_leader_epoch,
                                    &partition.committed_metadata,
                                ],
                                "txn_offset_commit",
                            )
                            .await
                            .inspect_err(|err| error!(?err))?;

                        partitions.push(
                            TxnOffsetCommitResponsePartition::default()
                                .partition_index(partition.partition_index)
                                .error_code(i16::from(ErrorCode::None)),
                        );
                    } else {
                        partitions.push(
                            TxnOffsetCommitResponsePartition::default()
                                .partition_index(partition.partition_index)
                                .error_code(i16::from(ErrorCode::InvalidProducerEpoch)),
                        );
                    }
                } else {
                    partitions.push(
                        TxnOffsetCommitResponsePartition::default()
                            .partition_index(partition.partition_index)
                            .error_code(i16::from(ErrorCode::UnknownProducerId)),
                    );
                }
            }

            topics.push(
                TxnOffsetCommitResponseTopic::default()
                    .name(topic.name)
                    .partitions(Some(partitions)),
            );
        }

        tx.commit().await?;

        Ok(topics)
    }

    async fn txn_end(
        &self,
        transaction_id: &str,
        producer_id: i64,
        producer_epoch: i16,
        committed: bool,
    ) -> Result<ErrorCode> {
        debug!(cluster = ?self.cluster, transaction_id, producer_id, producer_epoch, committed);

        let mut c = self.connection().await.inspect_err(|err| error!(?err))?;
        let tx = c.transaction().await.inspect_err(|err| error!(?err))?;

        let error_code = self
            .end_in_tx(transaction_id, producer_id, producer_epoch, committed, &tx)
            .await?;

        tx.commit().await?;

        Ok(error_code)
    }

    async fn maintain(&self) -> Result<()> {
        if let Some(ref lake) = self.lake {
            return lake.maintain().await.map_err(Into::into);
        }

        Ok(())
    }

    async fn cluster_id(&self) -> Result<String> {
        Ok(self.cluster.clone())
    }

    async fn node(&self) -> Result<i32> {
        Ok(self.node)
    }

    async fn advertised_listener(&self) -> Result<Url> {
        Ok(self.advertised_listener.clone())
    }
}

static SQL_DURATION: LazyLock<Histogram<u64>> = LazyLock::new(|| {
    METER
        .u64_histogram("tansu_sql_duration")
        .with_unit("ms")
        .with_description("The SQL request latencies in milliseconds")
        .build()
});

static SQL_REQUESTS: LazyLock<Counter<u64>> = LazyLock::new(|| {
    METER
        .u64_counter("tansu_sql_requests")
        .with_description("The number of SQL requests made")
        .build()
});

static SQL_ERROR: LazyLock<Counter<u64>> = LazyLock::new(|| {
    METER
        .u64_counter("tansu_sql_error")
        .with_description("The SQL error count")
        .build()
});<|MERGE_RESOLUTION|>--- conflicted
+++ resolved
@@ -32,7 +32,7 @@
 use serde_json::Value;
 use tansu_sans_io::{
     BatchAttribute, ConfigResource, ConfigSource, ConfigType, ControlBatch, EndTransactionMarker,
-    ErrorCode, IsolationLevel, ListOffset, NULL_TOPIC_ID, OpType,
+    ErrorCode, IsolationLevel, ListOffset, NULL_TOPIC_ID, OpType, ScramMechanism,
     add_partitions_to_txn_response::{
         AddPartitionsToTxnPartitionResult, AddPartitionsToTxnTopicResult,
     },
@@ -49,10 +49,6 @@
     incremental_alter_configs_response::AlterConfigsResourceResponse,
     list_groups_response::ListedGroup,
     metadata_response::{MetadataResponseBroker, MetadataResponsePartition, MetadataResponseTopic},
-<<<<<<< HEAD
-    record::{deflated, inflated, Header, Record},
-    to_system_time, to_timestamp, ErrorCode, ScramMechanism,
-=======
     record::{Header, Record, deflated, inflated::Batch},
     to_system_time, to_timestamp,
     txn_offset_commit_response::{TxnOffsetCommitResponsePartition, TxnOffsetCommitResponseTopic},
@@ -60,7 +56,6 @@
 use tansu_schema::{
     Registry,
     lake::{House, LakeHouse as _},
->>>>>>> 90c68cf5
 };
 use tokio_postgres::{Config, NoTls, Row, Transaction, error::SqlState, types::ToSql};
 use tracing::{debug, error};
@@ -68,16 +63,11 @@
 use uuid::Uuid;
 
 use crate::{
-<<<<<<< HEAD
-    BrokerRegistationRequest, Error, ListOffsetRequest, ListOffsetResponse, MetadataResponse,
-    OffsetCommitRequest, OffsetStage, Result, ScramCredential, Storage, TopicId, Topition,
-=======
     BrokerRegistrationRequest, Error, GroupDetail, ListOffsetResponse, METER, MetadataResponse,
-    NamedGroupDetail, OffsetCommitRequest, OffsetStage, ProducerIdResponse, Result, Storage,
-    TopicId, Topition, TxnAddPartitionsRequest, TxnAddPartitionsResponse, TxnOffsetCommitRequest,
-    TxnState, UpdateError, Version,
+    NamedGroupDetail, OffsetCommitRequest, OffsetStage, ProducerIdResponse, Result,
+    ScramCredential, Storage, TopicId, Topition, TxnAddPartitionsRequest, TxnAddPartitionsResponse,
+    TxnOffsetCommitRequest, TxnState, UpdateError, Version,
     sql::{default_hash, idempotent_sequence_check, remove_comments},
->>>>>>> 90c68cf5
 };
 
 macro_rules! include_sql {
@@ -3229,104 +3219,12 @@
                         );
                     }
 
-<<<<<<< HEAD
-        Ok(MetadataResponse {
-            cluster: Some(self.cluster.clone()),
-            controller: Some(self.node),
-            brokers,
-            topics: responses,
-        })
-    }
-
-    async fn upsert_user_scram_credential(
-        &self,
-        username: &str,
-        mechanism: ScramMechanism,
-        credential: ScramCredential,
-    ) -> Result<()> {
-        let c = self.connection().await?;
-
-        let prepared = c
-            .prepare(concat!(
-                "insert into scram_credential ",
-                " (username, mechanism, salt, iterations, stored_key, server_key) ",
-                " values",
-                " ($1, $2, $3, $4, $5, $6)",
-                " on conflict (username, mechanism)",
-                " do update set",
-                " salt = excluded.salt",
-                ", iterations = excluded.iterations",
-                ", stored_key = excluded.stored_key",
-                ", server_key = excluded.server_key",
-                ", last_updated = excluded.last_updated",
-            ))
-            .await
-            .inspect_err(|err| error!(?err, ?username, ?mechanism,))?;
-
-        _ = c
-            .execute(
-                &prepared,
-                &[
-                    &username,
-                    &i32::from(mechanism),
-                    &&credential.salt()[..],
-                    &credential.iterations,
-                    &&credential.stored_key()[..],
-                    &&credential.server_key()[..],
-                ],
-            )
-            .await
-            .inspect_err(|err| error!(?err, ?username, ?mechanism,))?;
-
-        Ok(())
-    }
-
-    async fn user_scram_credential(
-        &self,
-        user: &str,
-        mechanism: ScramMechanism,
-    ) -> Result<Option<ScramCredential>> {
-        let c = self.connection().await?;
-
-        let prepared = c
-            .prepare(concat!(
-                "select from scram_credential",
-                " salt, iterations, stored_key, server_key",
-                " where",
-                " username = $1",
-                ", and mechanism = $2",
-            ))
-            .await
-            .inspect_err(|err| error!(?err, ?user, ?mechanism,))?;
-
-        c.query_opt(&prepared, &[&user, &i32::from(mechanism)])
-            .await
-            .map_err(Into::into)
-            .and_then(|maybe| {
-                if let Some(row) = maybe {
-                    let salt = row.try_get::<_, &[u8]>(0).map(Bytes::copy_from_slice)?;
-                    let iterations = row.try_get::<_, i32>(1)?;
-                    let stored_key = row.try_get::<_, &[u8]>(2).map(Bytes::copy_from_slice)?;
-                    let server_key = row.try_get::<_, &[u8]>(3).map(Bytes::copy_from_slice)?;
-
-                    Ok(Some(ScramCredential::new(
-                        salt, iterations, stored_key, server_key,
-                    )))
-                } else {
-                    Ok(None)
-                }
-            })
-            .inspect_err(|err| error!(?err, ?user, ?mechanism,))
-    }
-}
-=======
                     results.push(
                         AddPartitionsToTxnTopicResult::default()
                             .name(topic.name)
                             .results_by_partition(Some(results_by_partition)),
                     )
                 }
->>>>>>> 90c68cf5
 
                 _ = self
                     .tx_prepare_execute(
@@ -3518,6 +3416,86 @@
         Ok(())
     }
 
+    async fn upsert_user_scram_credential(
+        &self,
+        username: &str,
+        mechanism: ScramMechanism,
+        credential: ScramCredential,
+    ) -> Result<()> {
+        let c = self.connection().await?;
+
+        let prepared = c
+            .prepare(concat!(
+                "insert into scram_credential ",
+                " (username, mechanism, salt, iterations, stored_key, server_key) ",
+                " values",
+                " ($1, $2, $3, $4, $5, $6)",
+                " on conflict (username, mechanism)",
+                " do update set",
+                " salt = excluded.salt",
+                ", iterations = excluded.iterations",
+                ", stored_key = excluded.stored_key",
+                ", server_key = excluded.server_key",
+                ", last_updated = excluded.last_updated",
+            ))
+            .await
+            .inspect_err(|err| error!(?err, ?username, ?mechanism,))?;
+
+        c.execute(
+            &prepared,
+            &[
+                &username,
+                &i32::from(mechanism),
+                &&credential.salt()[..],
+                &credential.iterations,
+                &&credential.stored_key()[..],
+                &&credential.server_key()[..],
+            ],
+        )
+        .await
+        .inspect_err(|err| error!(?err, ?username, ?mechanism,))
+        .map_err(Into::into)
+        .and(Ok(()))
+    }
+
+    async fn user_scram_credential(
+        &self,
+        user: &str,
+        mechanism: ScramMechanism,
+    ) -> Result<Option<ScramCredential>> {
+        let c = self.connection().await?;
+
+        let prepared = c
+            .prepare(concat!(
+                "select from scram_credential",
+                " salt, iterations, stored_key, server_key",
+                " where",
+                " username = $1",
+                ", and mechanism = $2",
+            ))
+            .await
+            .inspect_err(|err| error!(?err, ?user, ?mechanism,))?;
+
+        c.query_opt(&prepared, &[&user, &i32::from(mechanism)])
+            .await
+            .map_err(Into::into)
+            .and_then(|maybe| {
+                if let Some(row) = maybe {
+                    let salt = row.try_get::<_, &[u8]>(0).map(Bytes::copy_from_slice)?;
+                    let iterations = row.try_get::<_, i32>(1)?;
+                    let stored_key = row.try_get::<_, &[u8]>(2).map(Bytes::copy_from_slice)?;
+                    let server_key = row.try_get::<_, &[u8]>(3).map(Bytes::copy_from_slice)?;
+
+                    Ok(Some(ScramCredential::new(
+                        salt, iterations, stored_key, server_key,
+                    )))
+                } else {
+                    Ok(None)
+                }
+            })
+            .inspect_err(|err| error!(?err, ?user, ?mechanism,))
+    }
+
     async fn cluster_id(&self) -> Result<String> {
         Ok(self.cluster.clone())
     }
