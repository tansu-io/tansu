--- conflicted
+++ resolved
@@ -75,21 +75,15 @@
 condtype = "1.3.0"
 convert_case = "0.8.0"
 crc = "3.0.1"
-<<<<<<< HEAD
-criterion = { version = "0.5.1", features = ["html_reports"] }
-deadpool = "0.12.1"
-deadpool-postgres = "0.14.0"
-digest = "0.10.7"
-=======
 criterion = { version = "0.5.1", features = ["async_tokio", "html_reports"] }
 datafusion = "47"
 deadpool = "0.12.2"
 deadpool-postgres = "0.14.1"
 delta_kernel = "0.10.0"
 deltalake = { version = "0.26", features = ["datafusion", "s3"] }
+digest = "0.10.7"
 dotenv = "0.15.0"
 fake = "4.3.0"
->>>>>>> 90c68cf5
 flate2 = "1.0"
 futures = "0.3"
 futures-core = "0.3.31"
@@ -125,20 +119,15 @@
 protobuf-parse = "3.7.1"
 protobuf = { version = "3.7.1", features = ["with-bytes"] }
 quote = "1.0"
-<<<<<<< HEAD
-rand = "0.8"
-regex = "1.10.6"
-rsasl = { version = "2.1.0", features = ["config_builder", "oauthbearer", "provider", "scram-sha-2"], default-features = false }
-=======
 rama = { version = "0.2.0", features = ["http", "tcp"] }
 rand = "0.9"
 regex = "1.11.1"
 rhai = { version = "1.22.2", features = ["sync"] }
 rhai-rand = "0.1"
->>>>>>> 90c68cf5
+rsasl = { version = "2.1.0", features = ["config_builder", "oauthbearer", "provider", "scram-sha-2"], default-features = false }
 serde = { version = "1.0", features = ["derive"] }
 serde_json = "1"
-sha2 = "0.10.8"
+sha2 = "0.10.9"
 snap = "1.1.1"
 syn = { version = "2.0", features = ["full"] }
 tansu = { version = "0.5.7", path = "tansu", default-features = false }
