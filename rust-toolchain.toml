[toolchain]
<<<<<<< HEAD
channel = "1.91.1"
=======
channel = "1.92"
>>>>>>> f439db91
components = ["rustfmt", "clippy"]<|MERGE_RESOLUTION|>--- conflicted
+++ resolved
@@ -1,7 +1,3 @@
 [toolchain]
-<<<<<<< HEAD
-channel = "1.91.1"
-=======
 channel = "1.92"
->>>>>>> f439db91
 components = ["rustfmt", "clippy"]