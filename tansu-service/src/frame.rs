--- conflicted
+++ resolved
@@ -243,45 +243,6 @@
         let api_version = req.api_version()?;
         let correlation_id = req.correlation_id()?;
 
-<<<<<<< HEAD
-        let span = span!(
-            Level::DEBUG,
-            "frame",
-            api_name = req.api_name(),
-            api_version,
-            correlation_id
-        );
-
-        async move {
-            let attributes = vec![
-                KeyValue::new("api_key", api_key as i64),
-                KeyValue::new("api_version", api_version as i64),
-            ];
-
-            self.inner
-                .serve(ctx, req)
-                .await
-                .inspect(|response| debug!(?response))
-                .and_then(|Frame { body, .. }| {
-                    Frame::response(
-                        Header::Response { correlation_id },
-                        body,
-                        api_key,
-                        api_version,
-                    )
-                    .map_err(Into::into)
-                })
-                .inspect(|_response| {
-                    API_REQUESTS.add(1, &attributes);
-                })
-                .inspect_err(|err| {
-                    error!(api_key, api_version, ?err);
-                    API_ERRORS.add(1, &attributes);
-                })
-        }
-        .instrument(span)
-        .await
-=======
         let attributes = vec![
             KeyValue::new("api_key", api_key as i64),
             KeyValue::new("api_version", api_version as i64),
@@ -311,7 +272,6 @@
             API_ERRORS.add(1, &attributes);
         })
         .map_err(Into::into)
->>>>>>> 567f1a47
     }
 }
 
