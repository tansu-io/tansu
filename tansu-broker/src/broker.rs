// Copyright ⓒ 2024-2025 Peter Morgan <peter.james.morgan@gmail.com>
//
// Licensed under the Apache License, Version 2.0 (the "License");
// you may not use this file except in compliance with the License.
// You may obtain a copy of the License at
//
// http://www.apache.org/licenses/LICENSE-2.0
//
// Unless required by applicable law or agreed to in writing, software
// distributed under the License is distributed on an "AS IS" BASIS,
// WITHOUT WARRANTIES OR CONDITIONS OF ANY KIND, either express or implied.
// See the License for the specific language governing permissions and
// limitations under the License.

pub mod group;

use crate::{
    CancelKind, Error, Result,
    coordinator::group::{Coordinator, administrator::Controller},
    otel,
    service::services,
};
use rama::{Context, Service};
use std::{
    io::ErrorKind,
    marker::PhantomData,
    net::{IpAddr, Ipv6Addr, SocketAddr},
    str::FromStr,
    time::Duration,
};
use tansu_sans_io::ErrorCode;
use tansu_schema::{Registry, lake::House};
use tansu_storage::{BrokerRegistrationRequest, Storage, StorageContainer};
use tokio::{
    net::TcpListener,
    signal::unix::{SignalKind, signal},
    sync::broadcast::{self, Receiver},
    task::JoinSet,
    time::{self, sleep},
};
use tracing::{Instrument, Level, debug, error, span};
use url::Url;
use uuid::Uuid;

#[derive(Clone, Debug)]
pub struct Broker<G, S> {
    node_id: i32,
    cluster_id: String,
    incarnation_id: Uuid,
    listener: Url,
    advertised_listener: Url,
    storage: S,
    groups: G,

    #[allow(dead_code)]
    otlp_endpoint_url: Option<Url>,
}

impl<G, S> Broker<G, S>
where
    G: Coordinator,
    S: Storage + Clone + 'static,
{
    #[allow(clippy::too_many_arguments)]
    pub fn new(
        node_id: i32,
        cluster_id: &str,
        listener: Url,
        advertised_listener: Url,
        storage: S,
        groups: G,
        incarnation_id: Uuid,
    ) -> Self {
        Self {
            node_id,
            cluster_id: cluster_id.to_owned(),
            incarnation_id,
            listener,
            advertised_listener,
            storage,
            groups,
            otlp_endpoint_url: None,
        }
    }

    pub fn builder() -> PhantomBuilder {
        Builder::default()
    }

    pub async fn main(mut self) -> Result<ErrorCode> {
        let mut set = JoinSet::new();

        let (sender, receiver) = broadcast::channel(16);
        debug!(?sender, ?receiver);

        let mut interrupt_signal = signal(SignalKind::interrupt()).unwrap();
        debug!(?interrupt_signal);

        let mut terminate_signal = signal(SignalKind::terminate()).unwrap();
        debug!(?terminate_signal);

        _ = set.spawn(async move {
            self.serve(receiver)
                .await
                .inspect_err(|err| error!(?err))
                .unwrap();
        });

        let cancellation = tokio::select! {
            v = set.join_next() => {
                debug!(?v);
                None
            }

            interrupt = interrupt_signal.recv() => {
                debug!(?interrupt);
                Some(CancelKind::Interrupt)
            }

            terminate = terminate_signal.recv() => {
                debug!(?terminate);
                Some(CancelKind::Terminate)
            }
        };

        if let Some(cancellation) = cancellation {
            _ = sender.send(cancellation).inspect_err(|err| debug!(?err))?;

            let cleanup = async {
                while !set.is_empty() {
                    debug!(len = set.len());

                    _ = set.join_next().await;
                }
            };

            let patience = sleep(Duration::from(cancellation));

            tokio::select! {
                v = cleanup => {
                    debug!(?v)
                }

                _ = patience => {
                    debug!(aborting = set.len());
                    set.abort_all();

                    while !set.is_empty() {
                        _ = set.join_next().await;
                    }
                }
            }
        }

        Ok(ErrorCode::None)
    }

    pub async fn serve(&mut self, interrupts: Receiver<CancelKind>) -> Result<()> {
        self.register().await?;
        self.listen(interrupts).await
    }

    pub async fn register(&mut self) -> Result<()> {
        self.storage
            .register_broker(BrokerRegistrationRequest {
                broker_id: self.node_id,
                cluster_id: self.cluster_id.clone(),
                incarnation_id: self.incarnation_id,
                rack: None,
            })
            .await
            .map_err(Into::into)
    }

    pub async fn listen(&self, mut interrupts: Receiver<CancelKind>) -> Result<()> {
        debug!(listener = %self.listener, advertised_listener = %self.advertised_listener);

        let listener = TcpListener::bind(self.listener.host().map_or_else(
            || {
                SocketAddr::from((
                    IpAddr::V6(Ipv6Addr::UNSPECIFIED),
                    self.listener.port().unwrap_or(9092),
                ))
            },
            |host| {
                let port = self.listener.port().unwrap_or(9092);

                match host {
                    url::Host::Domain(domain) => SocketAddr::from_str(&format!("{domain}:{port}"))
                        .unwrap_or(SocketAddr::from((IpAddr::V6(Ipv6Addr::UNSPECIFIED), port))),
                    url::Host::Ipv4(ipv4_addr) => SocketAddr::from((IpAddr::V4(ipv4_addr), port)),
                    url::Host::Ipv6(ipv6_addr) => SocketAddr::from((IpAddr::V6(ipv6_addr), port)),
                }
            },
        ))
        .await
        .inspect_err(|err| error!(?err, %self.advertised_listener))?;

        let mut interval = time::interval(Duration::from_millis(600_000));

        let mut set = JoinSet::new();

        let service = services(
            self.cluster_id.as_str(),
            self.groups.clone(),
            self.storage.clone(),
        )?;

        loop {
            tokio::select! {
                Ok((stream, _addr)) = listener.accept() => {

                    let service = service.clone();

                    let handle = set.spawn(async move {
                            match service.serve(Context::default(), stream).await {
                                Err(Error::Io(ref io))
                                    if io.kind() == ErrorKind::UnexpectedEof
                                        || io.kind() == ErrorKind::BrokenPipe
                                        || io.kind() == ErrorKind::ConnectionReset => {}

                                Err(error) => {
                                    error!(?error);
                                },

                                Ok(response) => {
                                    debug!(?response)
                                }
                        }
                    });

                    debug!(?handle);

                    continue;
                }

                _ = interval.tick() => {
                    let storage = self.storage.clone();


                    let handle = set.spawn(async move {
                        let span = span!(Level::DEBUG, "maintenance");

                        async move {
                            _ = storage.maintain().await.inspect(|maintain|debug!(?maintain)).inspect_err(|err|debug!(?err)).ok();

                        }.instrument(span).await

                    });

                    debug!(?handle);
                }

                v = set.join_next(), if !set.is_empty() => {
                    debug!(?v);
                }

                Ok(message) = interrupts.recv() => {
                    debug!(?message);
                    break;
                }
            }
        }

        while !set.is_empty() {
            debug!(len = set.len());

            _ = set.join_next().await;
        }

        Ok(())
    }
}

#[derive(Clone, Debug, Default)]
pub struct Builder<N, C, I, A, S, L> {
    node_id: N,
    cluster_id: C,
    incarnation_id: I,
    advertised_listener: A,
    storage: S,
    listener: L,
    otlp_endpoint_url: Option<Url>,
    schema_registry: Option<Registry>,
    lake_house: Option<House>,
}

type PhantomBuilder = Builder<
    PhantomData<i32>,
    PhantomData<String>,
    PhantomData<Uuid>,
    PhantomData<Url>,
    PhantomData<Url>,
    PhantomData<Url>,
>;

impl<N, C, I, A, S, L> Builder<N, C, I, A, S, L> {
    pub fn node_id(self, node_id: i32) -> Builder<i32, C, I, A, S, L> {
        Builder {
            node_id,
            cluster_id: self.cluster_id,
            incarnation_id: self.incarnation_id,
            advertised_listener: self.advertised_listener,
            storage: self.storage,
            listener: self.listener,
            otlp_endpoint_url: self.otlp_endpoint_url,
            schema_registry: self.schema_registry,
            lake_house: self.lake_house,
        }
    }

    pub fn cluster_id(self, cluster_id: impl Into<String>) -> Builder<N, String, I, A, S, L> {
        Builder {
            node_id: self.node_id,
            cluster_id: cluster_id.into(),
            incarnation_id: self.incarnation_id,
            advertised_listener: self.advertised_listener,
            storage: self.storage,
            listener: self.listener,
            otlp_endpoint_url: self.otlp_endpoint_url,
            schema_registry: self.schema_registry,
            lake_house: self.lake_house,
        }
    }

    pub fn incarnation_id(self, incarnation_id: impl Into<Uuid>) -> Builder<N, C, Uuid, A, S, L> {
        Builder {
            node_id: self.node_id,
            cluster_id: self.cluster_id,
            incarnation_id: incarnation_id.into(),
            advertised_listener: self.advertised_listener,
            storage: self.storage,
            listener: self.listener,
            otlp_endpoint_url: self.otlp_endpoint_url,
            schema_registry: self.schema_registry,
            lake_house: self.lake_house,
        }
    }

    pub fn advertised_listener(
        self,
        advertised_listener: impl Into<Url>,
    ) -> Builder<N, C, I, Url, S, L> {
        Builder {
            node_id: self.node_id,
            cluster_id: self.cluster_id,
            incarnation_id: self.incarnation_id,
            advertised_listener: advertised_listener.into(),
            storage: self.storage,
            listener: self.listener,
            otlp_endpoint_url: self.otlp_endpoint_url,
            schema_registry: self.schema_registry,
            lake_house: self.lake_house,
        }
    }

    pub fn storage(self, storage: Url) -> Builder<N, C, I, A, Url, L> {
        debug!(%storage);

        Builder {
            node_id: self.node_id,
            cluster_id: self.cluster_id,
            incarnation_id: self.incarnation_id,
            advertised_listener: self.advertised_listener,
            storage,
            listener: self.listener,
            otlp_endpoint_url: self.otlp_endpoint_url,
            schema_registry: self.schema_registry,
            lake_house: self.lake_house,
        }
    }

    pub fn listener(self, listener: Url) -> Builder<N, C, I, A, S, Url> {
        debug!(%listener);

        Builder {
            node_id: self.node_id,
            cluster_id: self.cluster_id,
            incarnation_id: self.incarnation_id,
            advertised_listener: self.advertised_listener,
            storage: self.storage,
            listener,
            otlp_endpoint_url: self.otlp_endpoint_url,
            schema_registry: self.schema_registry,
            lake_house: self.lake_house,
        }
    }

    pub fn schema_registry(self, schema_registry: Option<Registry>) -> Builder<N, C, I, A, S, L> {
        Builder {
            node_id: self.node_id,
            cluster_id: self.cluster_id,
            incarnation_id: self.incarnation_id,
            advertised_listener: self.advertised_listener,
            storage: self.storage,
            listener: self.listener,
            otlp_endpoint_url: self.otlp_endpoint_url,
            schema_registry,
            lake_house: self.lake_house,
        }
    }

    pub fn lake_house(self, lake_house: Option<House>) -> Builder<N, C, I, A, S, L> {
        _ = lake_house
            .as_ref()
            .inspect(|lake_house| debug!(?lake_house));

        Builder {
            node_id: self.node_id,
            cluster_id: self.cluster_id,
            incarnation_id: self.incarnation_id,
            advertised_listener: self.advertised_listener,
            storage: self.storage,
            listener: self.listener,
            otlp_endpoint_url: self.otlp_endpoint_url,
            schema_registry: self.schema_registry,
            lake_house,
        }
    }

    pub fn otlp_endpoint_url(self, otlp_endpoint_url: Option<Url>) -> Builder<N, C, I, A, S, L> {
        Builder {
            node_id: self.node_id,
            cluster_id: self.cluster_id,
            incarnation_id: self.incarnation_id,
            advertised_listener: self.advertised_listener,
            storage: self.storage,
            listener: self.listener,
            otlp_endpoint_url,
            schema_registry: self.schema_registry,
            lake_house: self.lake_house,
        }
    }
}

impl Builder<i32, String, Uuid, Url, Url, Url> {
<<<<<<< HEAD
    fn storage_engine(&self) -> Result<StorageContainer> {
        match self.storage.scheme() {
            "postgres" | "postgresql" => Postgres::builder(self.storage.to_string().as_str())
                .map(|builder| builder.cluster(self.cluster_id.as_str()))
                .map(|builder| builder.node(self.node_id))
                .map(|builder| builder.advertised_listener(self.advertised_listener.clone()))
                .map(|builder| builder.schemas(self.schema_registry.clone()))
                .map(|builder| builder.lake(self.lake_house.clone()))
                .map(|builder| builder.build())
                .map(StorageContainer::Postgres)
                .map_err(Into::into),

            "s3" => {
                let bucket_name = self.storage.host_str().unwrap_or("tansu");

                AmazonS3Builder::from_env()
                    .with_bucket_name(bucket_name)
                    .with_conditional_put(S3ConditionalPut::ETagMatch)
                    .build()
                    .map(|object_store| {
                        DynoStore::new(self.cluster_id.as_str(), self.node_id, object_store)
                            .advertised_listener(self.advertised_listener.clone())
                            .schemas(self.schema_registry.clone())
                            .lake(self.lake_house.clone())
                    })
                    .map(StorageContainer::DynoStore)
                    .map_err(Into::into)
            }

            "memory" => Ok(StorageContainer::DynoStore(
                DynoStore::new(self.cluster_id.as_str(), self.node_id, InMemory::new())
                    .advertised_listener(self.advertised_listener.clone())
                    .schemas(self.schema_registry.clone())
                    .lake(self.lake_house.clone()),
            )),

            _unsupported => Err(Error::UnsupportedStorageUrl(self.storage.clone())),
        }
    }

    pub fn build(self) -> Result<Broker<Controller<StorageContainer>, StorageContainer>> {
=======
    pub async fn build(self) -> Result<Broker<Controller<StorageContainer>, StorageContainer>> {
>>>>>>> 60b548e1
        if let Some(otlp_endpoint_url) = self
            .otlp_endpoint_url
            .clone()
            .inspect(|otlp_endpoint_url| debug!(%otlp_endpoint_url))
        {
            otel::metric_exporter(otlp_endpoint_url)?;
        }

        let storage = StorageContainer::builder()
            .cluster_id(self.cluster_id.clone())
            .node_id(self.node_id)
            .advertised_listener(self.advertised_listener.clone())
            .schema_registry(
                self.schema_registry
                    .as_ref()
                    .map_or(Ok(None), |schema| Registry::try_from(schema).map(Some))?,
            )
            .lake_house(self.lake_house.clone())
            .storage(self.storage.clone())
            .build()
            .await?;

        let groups = Controller::with_storage(storage.clone())?;

        Ok(Broker {
            node_id: self.node_id,
            cluster_id: self.cluster_id.clone(),
            incarnation_id: self.incarnation_id,
            listener: self.listener,
            advertised_listener: self.advertised_listener,
            storage,
            groups,
            otlp_endpoint_url: self.otlp_endpoint_url,
        })
    }
}<|MERGE_RESOLUTION|>--- conflicted
+++ resolved
@@ -434,51 +434,7 @@
 }
 
 impl Builder<i32, String, Uuid, Url, Url, Url> {
-<<<<<<< HEAD
-    fn storage_engine(&self) -> Result<StorageContainer> {
-        match self.storage.scheme() {
-            "postgres" | "postgresql" => Postgres::builder(self.storage.to_string().as_str())
-                .map(|builder| builder.cluster(self.cluster_id.as_str()))
-                .map(|builder| builder.node(self.node_id))
-                .map(|builder| builder.advertised_listener(self.advertised_listener.clone()))
-                .map(|builder| builder.schemas(self.schema_registry.clone()))
-                .map(|builder| builder.lake(self.lake_house.clone()))
-                .map(|builder| builder.build())
-                .map(StorageContainer::Postgres)
-                .map_err(Into::into),
-
-            "s3" => {
-                let bucket_name = self.storage.host_str().unwrap_or("tansu");
-
-                AmazonS3Builder::from_env()
-                    .with_bucket_name(bucket_name)
-                    .with_conditional_put(S3ConditionalPut::ETagMatch)
-                    .build()
-                    .map(|object_store| {
-                        DynoStore::new(self.cluster_id.as_str(), self.node_id, object_store)
-                            .advertised_listener(self.advertised_listener.clone())
-                            .schemas(self.schema_registry.clone())
-                            .lake(self.lake_house.clone())
-                    })
-                    .map(StorageContainer::DynoStore)
-                    .map_err(Into::into)
-            }
-
-            "memory" => Ok(StorageContainer::DynoStore(
-                DynoStore::new(self.cluster_id.as_str(), self.node_id, InMemory::new())
-                    .advertised_listener(self.advertised_listener.clone())
-                    .schemas(self.schema_registry.clone())
-                    .lake(self.lake_house.clone()),
-            )),
-
-            _unsupported => Err(Error::UnsupportedStorageUrl(self.storage.clone())),
-        }
-    }
-
-    pub fn build(self) -> Result<Broker<Controller<StorageContainer>, StorageContainer>> {
-=======
     pub async fn build(self) -> Result<Broker<Controller<StorageContainer>, StorageContainer>> {
->>>>>>> 60b548e1
         if let Some(otlp_endpoint_url) = self
             .otlp_endpoint_url
             .clone()
@@ -491,11 +447,7 @@
             .cluster_id(self.cluster_id.clone())
             .node_id(self.node_id)
             .advertised_listener(self.advertised_listener.clone())
-            .schema_registry(
-                self.schema_registry
-                    .as_ref()
-                    .map_or(Ok(None), |schema| Registry::try_from(schema).map(Some))?,
-            )
+            .schema_registry(self.schema_registry.clone())
             .lake_house(self.lake_house.clone())
             .storage(self.storage.clone())
             .build()
