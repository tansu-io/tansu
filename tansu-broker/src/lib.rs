// Copyright ⓒ 2024-2025 Peter Morgan <peter.james.morgan@gmail.com>
//
// Licensed under the Apache License, Version 2.0 (the "License");
// you may not use this file except in compliance with the License.
// You may obtain a copy of the License at
//
// http://www.apache.org/licenses/LICENSE-2.0
//
// Unless required by applicable law or agreed to in writing, software
// distributed under the License is distributed on an "AS IS" BASIS,
// WITHOUT WARRANTIES OR CONDITIONS OF ANY KIND, either express or implied.
// See the License for the specific language governing permissions and
// limitations under the License.

use std::{
    collections::HashMap,
    env::vars,
    fmt, io,
    net::AddrParseError,
    num::TryFromIntError,
    result,
    str::{FromStr, Utf8Error},
    string::FromUtf8Error,
    sync::{Arc, LazyLock, PoisonError},
    time::Duration,
};

use jsonschema::ValidationError;
use opentelemetry::{InstrumentationScope, global, metrics::Meter};
use opentelemetry_otlp::ExporterBuildError;
use opentelemetry_semantic_conventions::SCHEMA_URL;
use regex::{Regex, Replacer};
use tansu_sans_io::ErrorCode;
use thiserror::Error;
use tokio::{sync::broadcast::error::SendError, task::JoinError};
use tracing_subscriber::filter::ParseError;
use url::Url;

pub mod broker;
pub mod coordinator;
pub mod otel;
pub mod service;

#[derive(Copy, Clone, Debug, Eq, Hash, Ord, PartialEq, PartialOrd)]
pub enum CancelKind {
    Interrupt,
    Terminate,
}

impl From<CancelKind> for Duration {
    fn from(cancellation: CancelKind) -> Self {
        Duration::from_millis(match cancellation {
            CancelKind::Interrupt => 0,
            CancelKind::Terminate => 5_000,
        })
    }
}

pub const NODE_ID: i32 = 111;

pub(crate) static METER: LazyLock<Meter> = LazyLock::new(|| {
    global::meter_with_scope(
        InstrumentationScope::builder(env!("CARGO_PKG_NAME"))
            .with_version(env!("CARGO_PKG_VERSION"))
            .with_schema_url(SCHEMA_URL)
            .build(),
    )
});

#[derive(Error, Debug)]
pub enum Error {
    AddrParse(#[from] AddrParseError),
    Api(ErrorCode),
    Custom(String),
    DuplicateApiService(i16),
    EmptyCoordinatorWrapper,
    EmptyJoinGroupRequestProtocol,
    ExpectedJoinGroupRequestProtocol(&'static str),
    ExporterBuild(#[from] ExporterBuildError),

    GlobPattern(#[from] glob::PatternError),

    Hyper(#[from] hyper::http::Error),
    Io(Arc<io::Error>),
    Join(#[from] JoinError),
    Json(#[from] serde_json::Error),
    KafkaProtocol(#[from] tansu_sans_io::Error),

    #[cfg(feature = "libsql")]
    LibSQL(#[from] libsql::Error),

    Message(String),
    Model(#[from] tansu_model::Error),

    #[cfg(feature = "dynostore")]
    ObjectStore(#[from] object_store::Error),

    ParseFilter(#[from] ParseError),
    ParseInt(#[from] std::num::ParseIntError),
    Poison,

    #[cfg(feature = "postgres")]
    Pool(#[from] deadpool_postgres::PoolError),

    SchemaRegistry(Box<tansu_schema::Error>),
    Storage(#[from] tansu_storage::Error),
    StringUtf8(#[from] FromUtf8Error),
    Regex(#[from] regex::Error),

    #[cfg(feature = "postgres")]
    TokioPostgres(#[from] tokio_postgres::error::Error),

    TryFromInt(#[from] TryFromIntError),
<<<<<<< HEAD

    #[cfg(feature = "turso")]
    Turso(#[from] turso::Error),

=======
    UnsupportedApiService(i16),
>>>>>>> 28344c40
    UnsupportedStorageUrl(Url),
    UnsupportedTracingFormat(String),
    Url(#[from] url::ParseError),
    Utf8(#[from] Utf8Error),
    Uuid(#[from] uuid::Error),
    SchemaValidation,
    Send(#[from] SendError<CancelKind>),
}

impl From<tansu_schema::Error> for Error {
    fn from(value: tansu_schema::Error) -> Self {
        Self::SchemaRegistry(Box::new(value))
    }
}

impl From<io::Error> for Error {
    fn from(value: io::Error) -> Self {
        Self::Io(Arc::new(value))
    }
}

impl<T> From<PoisonError<T>> for Error {
    fn from(_value: PoisonError<T>) -> Self {
        Self::Poison
    }
}

impl From<ValidationError<'_>> for Error {
    fn from(_value: ValidationError<'_>) -> Self {
        Self::SchemaValidation
    }
}

impl fmt::Display for Error {
    fn fmt(&self, f: &mut fmt::Formatter<'_>) -> fmt::Result {
        match self {
            Self::Message(msg) => write!(f, "{msg}"),
            error => write!(f, "{error:?}"),
        }
    }
}

pub type Result<T, E = Error> = result::Result<T, E>;

#[derive(Copy, Clone, Debug)]
pub enum TracingFormat {
    Text,
    Json,
}

impl FromStr for TracingFormat {
    type Err = Error;

    fn from_str(s: &str) -> Result<Self, Self::Err> {
        match s {
            "text" => Ok(Self::Text),
            "json" => Ok(Self::Json),
            otherwise => Err(Error::UnsupportedTracingFormat(otherwise.to_owned())),
        }
    }
}

#[derive(Clone, Debug)]
pub struct VarRep(HashMap<String, String>);

impl From<HashMap<String, String>> for VarRep {
    fn from(value: HashMap<String, String>) -> Self {
        Self(value)
    }
}

impl VarRep {
    fn replace(&self, haystack: &str) -> Result<String> {
        Regex::new(r"\$\{(?<var>[^\}]+)\}")
            .map(|re| re.replace(haystack, self).into_owned())
            .map_err(Into::into)
    }
}

impl Replacer for &VarRep {
    fn replace_append(&mut self, caps: &regex::Captures<'_>, dst: &mut String) {
        if let Some(variable) = caps.name("var")
            && let Some(value) = self.0.get(variable.as_str())
        {
            dst.push_str(value);
        }
    }
}

#[derive(Clone, Debug)]
pub struct EnvVarExp<T>(T);

impl<T> EnvVarExp<T> {
    pub fn into_inner(self) -> T {
        self.0
    }
}

impl<T> FromStr for EnvVarExp<T>
where
    T: FromStr,
    Error: From<<T as FromStr>::Err>,
{
    type Err = Error;

    fn from_str(s: &str) -> Result<Self, Self::Err> {
        VarRep::from(vars().collect::<HashMap<_, _>>())
            .replace(s)
            .and_then(|s| T::from_str(&s).map_err(Into::into))
            .map(|t| Self(t))
    }
}<|MERGE_RESOLUTION|>--- conflicted
+++ resolved
@@ -111,14 +111,11 @@
     TokioPostgres(#[from] tokio_postgres::error::Error),
 
     TryFromInt(#[from] TryFromIntError),
-<<<<<<< HEAD
 
     #[cfg(feature = "turso")]
     Turso(#[from] turso::Error),
 
-=======
     UnsupportedApiService(i16),
->>>>>>> 28344c40
     UnsupportedStorageUrl(Url),
     UnsupportedTracingFormat(String),
     Url(#[from] url::ParseError),
