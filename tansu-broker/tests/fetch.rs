--- conflicted
+++ resolved
@@ -35,17 +35,11 @@
 
 pub mod common;
 
-<<<<<<< HEAD
-pub async fn empty_topic(
-    cluster_id: impl Into<String>,
-    broker_id: i32,
-    mut sc: StorageContainer,
-) -> Result<()> {
-    register_broker(cluster_id, broker_id, &mut sc).await?;
-=======
-pub async fn empty_topic(cluster_id: Uuid, broker_id: i32, sc: StorageContainer) -> Result<()> {
-    register_broker(&cluster_id, broker_id, &sc).await?;
->>>>>>> 28344c40
+pub async fn empty_topic<C>(cluster_id: Uuid, broker_id: i32, sc: StorageContainer) -> Result<()>
+where
+    C: Into<String>,
+{
+    register_broker(cluster_id, broker_id, &sc).await?;
 
     let topic_name: String = alphanumeric_string(15);
     debug!(?topic_name);
@@ -148,17 +142,11 @@
     Ok(())
 }
 
-<<<<<<< HEAD
-pub async fn simple_non_txn(
-    cluster_id: impl Into<String>,
-    broker_id: i32,
-    mut sc: StorageContainer,
-) -> Result<()> {
-    register_broker(cluster_id, broker_id, &mut sc).await?;
-=======
-pub async fn simple_non_txn(cluster_id: Uuid, broker_id: i32, sc: StorageContainer) -> Result<()> {
-    register_broker(&cluster_id, broker_id, &sc).await?;
->>>>>>> 28344c40
+pub async fn simple_non_txn<C>(cluster_id: C, broker_id: i32, sc: StorageContainer) -> Result<()>
+where
+    C: Into<String>,
+{
+    register_broker(cluster_id, broker_id, &sc).await?;
 
     let topic_name: String = alphanumeric_string(15);
     debug!(?topic_name);
