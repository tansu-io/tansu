set dotenv-load

default: fmt build test clippy

about:
    cargo about generate about.hbs > license.html

cargo-build +args:
    cargo build {{args}}

license:
    cargo about generate about.hbs > license.html

build profile="dev" features="delta,dynostore,iceberg,libsql,parquet,postgres" bin="tansu": (cargo-build "--profile" profile "--timings" "--bin" bin "--no-default-features" "--features" features)

build-examples: (cargo-build "--examples")

release: (cargo-build "--release" "--bin" "tansu" "--no-default-features" "--features" "delta,dynostore,iceberg,libsql,parquet,postgres")

release-sqlite: (cargo-build "--release" "--bin" "tansu" "--no-default-features" "--features" "libsql")

test: test-workspace test-doc

test-workspace:
    cargo test --workspace --all-targets --all-features

test-doc:
    cargo test --workspace --doc --all-features

doc:
    cargo doc --all-features --open

check:
    cargo check --workspace --all-features --all-targets

clippy:
    cargo clippy --workspace --all-features --all-targets -- -D warnings

fmt:
    cargo fmt --all --check

miri:
    cargo +nightly miri test --no-fail-fast --all-features

docker-build:
    docker build --tag ghcr.io/tansu-io/tansu --no-cache --progress plain --debug .

docker-build-cross:
    docker build --tag ghcr.io/tansu-io/tansu --no-cache --progress plain --platform linux/amd64,linux/arm64 --debug .

minio-up: (docker-compose-up "minio")

minio-down: (docker-compose-down "minio")

minio-mc +args:
    docker compose exec minio /usr/bin/mc {{args}}

minio-local-alias: (minio-mc "alias" "set" "local" "http://localhost:9000" "minioadmin" "minioadmin")

minio-tansu-bucket: (minio-mc "mb" "local/tansu")

minio-lake-bucket: (minio-mc "mb" "local/lake")

minio-ready-local: (minio-mc "ready" "local")

tansu-up: (docker-compose-up "tansu")

tansu-down: (docker-compose-down "tansu")

db-up: (docker-compose-up "db")

db-down: (docker-compose-down "db")

jaeger-up: (docker-compose-up "jaeger")

jaeger-down: (docker-compose-down "jaeger")

prometheus-up: (docker-compose-up "prometheus")

prometheus-down: (docker-compose-down "prometheus")

grafana-up: (docker-compose-up "grafana")

grafana-down: (docker-compose-down "grafana")

lakehouse-catalog-up: (docker-compose-up "lakehouse-catalog")

lakehouse-catalog-down: (docker-compose-down "lakehouse-catalog")

lakehouse-accept-terms-of-use:
    curl http://localhost:8181/management/v1/bootstrap -H "Content-Type: application/json" --data '{"accept-terms-of-use": true}'

lakehouse-create-warehouse:
    curl http://localhost:8181/management/v1/warehouse -H "Content-Type: application/json" --data @etc/lakekeeper/create-default-warehouse.json

lakehouse-migrate:
    docker compose exec lakehouse-catalog /home/nonroot/iceberg-catalog migrate

docker-compose-up *args:
    docker compose --ansi never --progress plain up --no-color --quiet-pull --wait --detach {{args}}

docker-compose-down *args:
    docker compose down --remove-orphans --volumes {{args}}

docker-compose-ps:
    docker compose ps

docker-compose-logs *args:
    docker compose logs {{args}}

psql:
    docker compose exec db psql $*

docker-run-postgres:
    docker run \
        --detach \
        --name postgres \
        --publish 5432:5432 \
        --env PGUSER=postgres \
        --env POSTGRES_PASSWORD=postgres \
        --volume ./etc/initdb.d/:/docker-entrypoint-initdb.d/ \
        postgres:16.4

docker-prune:
    docker system prune --force

docker-run:
    docker run --detach --name tansu --publish 9092:9092 tansu

docker-rm-f:
    docker rm --force tansu

list-topics:
    kafka-topics --bootstrap-server ${ADVERTISED_LISTENER} --list

test-topic-describe:
    kafka-topics --bootstrap-server ${ADVERTISED_LISTENER} --describe --topic test

test-topic-create:
    kafka-topics --bootstrap-server ${ADVERTISED_LISTENER} --config cleanup.policy=compact --partitions=3 --replication-factor=1 --create --topic test

test-topic-alter:
    kafka-configs --bootstrap-server ${ADVERTISED_LISTENER} --alter --entity-type topics --entity-name test --add-config retention.ms=3600000,retention.bytes=524288000

test-topic-delete:
    kafka-topics --bootstrap-server ${ADVERTISED_LISTENER} --delete --topic test

test-topic-get-offsets-earliest:
    kafka-get-offsets --bootstrap-server ${ADVERTISED_LISTENER} --topic test --time earliest

test-topic-get-offsets-latest:
    kafka-get-offsets --bootstrap-server ${ADVERTISED_LISTENER} --topic test --time latest

test-topic-produce:
    echo "h1:pqr,h2:jkl,h3:uio	qwerty	poiuy\nh1:def,h2:lmn,h3:xyz	asdfgh	lkj\nh1:stu,h2:fgh,h3:ijk	zxcvbn	mnbvc" | kafka-console-producer --bootstrap-server ${ADVERTISED_LISTENER} --topic test --property parse.headers=true --property parse.key=true

test-topic-consume:
    kafka-console-consumer --bootstrap-server ${ADVERTISED_LISTENER} --consumer-property fetch.max.wait.ms=15000 --group test-consumer-group --topic test --from-beginning --property print.timestamp=true --property print.key=true --property print.offset=true --property print.partition=true --property print.headers=true --property print.value=true

test-consumer-group-describe:
    kafka-consumer-groups --bootstrap-server ${ADVERTISED_LISTENER} --group test-consumer-group --describe

consumer-group-list:
    kafka-consumer-groups --bootstrap-server ${ADVERTISED_LISTENER} --list

test-reset-offsets-to-earliest:
    kafka-consumer-groups --bootstrap-server ${ADVERTISED_LISTENER} --group test-consumer-group --topic test:0 --reset-offsets --to-earliest --execute

topic-create topic *args:
    target/debug/tansu topic create {{topic}} {{args}}

topic-delete topic:
    target/debug/tansu topic delete {{topic}}

cat-produce topic file:
    target/debug/tansu cat produce {{topic}} {{file}}

cat-consume topic:
    target/debug/tansu cat consume {{topic}} --max-wait-time-ms=5000

generator topic *args:
    target/debug/tansu generator {{args}} {{topic}} 2>&1 >generator.log

duckdb-k-unnest-v-parquet topic:
    duckdb -init duckdb-init.sql :memory: "SELECT key,unnest(value) FROM '{{replace(env("DATA_LAKE"), "file://./", "")}}/{{topic}}/*/*.parquet'"

duckdb-parquet topic:
    duckdb -init duckdb-init.sql :memory: "SELECT * FROM '{{replace(env("DATA_LAKE"), "file://./", "")}}/{{topic}}/*/*.parquet'"

# create person topic with schema etc/schema/person.json
person-topic-create: (topic-create "person")

# delete person topic
person-topic-delete: (topic-delete "person")

# produce etc/data/persons.json with schema etc/schema/person.json
person-topic-populate: (cat-produce "person" "etc/data/persons.json")

# produce valid data, that is accepted by the broker
person-topic-produce-valid:
    echo '{"key": "345-67-6543", "value": {"firstName": "John", "lastName": "Doe", "age": 21}}' | target/debug/tansu cat produce person

# produce invalid data, that is rejected by the broker
person-topic-produce-invalid:
    echo '{"key": "ABC-12-4242", "value": {"firstName": "John", "lastName": "Doe", "age": -1}}' | target/debug/tansu cat produce person

# person parquet
person-duckdb-parquet: (duckdb-k-unnest-v-parquet "person")

person-topic-consume:
    kafka-console-consumer \
        --bootstrap-server ${ADVERTISED_LISTENER} \
        --consumer-property fetch.max.wait.ms=15000 \
        --group person-consumer-group --topic person \
        --from-beginning \
        --property print.timestamp=true \
        --property print.key=true \
        --property print.offset=true \
        --property print.partition=true \
        --property print.headers=true \
        --property print.value=true

# create search topic with etc/schema/search.proto
search-topic-create: (topic-create "search")

# delete search topic
search-topic-delete: (topic-delete "search")

# produce data to search topic with etc/schema/search.proto
search-topic-produce:
    echo '{"value": {"query": "abc/def", "page_number": 6, "results_per_page": 13, "corpus": "CORPUS_WEB"}}' | target/debug/tansu cat produce search

# search parquet
search-duckdb-parquet: (duckdb-parquet "search")

tansu-server:
    target/debug/tansu broker --schema-registry file://./etc/schema 2>&1 | tee broker.log

kafka-proxy:
    docker run -d -p 19092:9092 apache/kafka:3.9.0

kafka39:
    docker run --rm -p 9092:9092 apache/kafka:3.9.0

kafka41:
    docker run --rm -p 9092:9092 apache/kafka:4.1.0

codespace-create:
    gh codespace create \
        --repo $(gh repo view --json nameWithOwner --jq .nameWithOwner) \
        --branch $(git branch --show-current) \
        --machine basicLinux32gb

codespace-delete:
    gh codespace ls \
        --repo $(gh repo view \
            --json nameWithOwner \
            --jq .nameWithOwner) \
        --json name \
        --jq '.[].name' | xargs --no-run-if-empty -n1 gh codespace delete --codespace

codespace-logs:
    gh codespace logs \
        --codespace $(gh codespace ls \
            --repo $(gh repo view \
                --json nameWithOwner \
                --jq .nameWithOwner) \
            --json name \
            --jq '.[].name')

codespace-ls:
    gh codespace list \
        --repo $(gh repo view \
            --json nameWithOwner \
            --jq .nameWithOwner)

codespace-ssh:
    gh codespace ssh \
        --codespace $(gh codespace ls \
            --repo $(gh repo view \
                --json nameWithOwner \
                --jq .nameWithOwner) \
            --json name \
            --jq '.[].name')

all: test miri

flamegraph *args:
    cargo flamegraph {{args}}

benchmark-flamegraph: build docker-compose-down minio-up minio-ready-local minio-local-alias minio-tansu-bucket prometheus-up grafana-up
	flamegraph -- target/debug/tansu broker 2>&1  | tee broker.log

benchmark: build docker-compose-down minio-up minio-ready-local minio-local-alias minio-tansu-bucket prometheus-up grafana-up
	target/debug/tansu broker 2>&1  | tee broker.log

otel: build docker-compose-down db-up minio-up minio-ready-local minio-local-alias minio-tansu-bucket prometheus-up grafana-up
	target/debug/tansu broker 2>&1  | tee broker.log

otel-up: docker-compose-down db-up minio-up minio-ready-local minio-local-alias minio-tansu-bucket prometheus-up grafana-up tansu-up

tansu-broker profile *args:
    target/{{replace(profile, "dev", "debug")}}/tansu broker {{args}} 2>&1 | tee broker.log

# run a debug broker with configuration from .env
broker *args: build docker-compose-down prometheus-up grafana-up db-up minio-up minio-ready-local minio-local-alias minio-tansu-bucket minio-lake-bucket lakehouse-catalog-up (tansu-broker "debug" args)

# run a release broker with configuration from .env
broker-release *args: release docker-compose-down prometheus-up grafana-up db-up minio-up minio-ready-local minio-local-alias minio-tansu-bucket minio-lake-bucket lakehouse-catalog-up (tansu-broker "release" args)


# run a proxy with configuration from .env
proxy *args:
    target/debug/tansu proxy {{args}} 2>&1 | tee proxy.log


# teardown compose, rebuild: minio, db, tansu and lake buckets
server: (cargo-build "--bin" "tansu") docker-compose-down db-up minio-up minio-ready-local minio-local-alias minio-tansu-bucket minio-lake-bucket lakehouse-catalog-up
	target/debug/tansu broker 2>&1  | tee broker.log

gdb: (cargo-build "--bin" "tansu") docker-compose-down db-up minio-up minio-ready-local minio-local-alias minio-tansu-bucket minio-lake-bucket
    rust-gdb --args target/debug/tansu broker

lldb: (cargo-build "--bin" "tansu") docker-compose-down db-up minio-up minio-ready-local minio-local-alias minio-tansu-bucket minio-lake-bucket lakehouse-catalog-up
    rust-lldb target/debug/tansu broker

ci: docker-compose-down db-up minio-up minio-ready-local minio-local-alias minio-tansu-bucket minio-lake-bucket lakehouse-catalog-up lakehouse-accept-terms-of-use lakehouse-create-warehouse

# produce etc/data/observations.json with schema etc/schema/observation.avsc
observation-produce: (cat-produce "observation" "etc/data/observations.json")

# consume observation topic with schema etc/schema/observation.avsc
observation-consume: (cat-consume "observation")

# create observation topic with schema etc/schema/observation.avsc
observation-topic-create: (topic-create "observation")

# observation parquet
observation-duckdb-parquet: (duckdb-k-unnest-v-parquet "observation")

duckdb *sql:
    duckdb -init duckdb-init.sql -markdown :memory: {{sql}}

# produce etc/data/trips.json with schema etc/schema/taxi.proto
taxi-topic-populate: (cat-produce "taxi" "etc/data/trips.json")

# consume taxi topic with schema etc/schema/taxi.proto
taxi-topic-consume: (cat-consume "taxi")

# create taxi topic with generated fields with schema etc/schema/taxi.proto
taxi-topic-create: (topic-create "taxi" "--partitions=1"  "--config=tansu.lake.normalize=true" "--config=tansu.lake.partition=meta.day" "--config=tansu.lake.z_order=vendor_id" "--config=tansu.lake.sink=true" "--config=tansu.batch=true" "--config=tansu.batch.max_records=200" "--config=tansu.batch.timeout_ms=1000")

# create taxi topic with schema etc/schema/taxi.proto
taxi-topic-create-plain: (topic-create "taxi" "--partitions" "1" "--config" "tansu.lake.sink=true")

# create taxi topic with a flattened schema etc/schema/taxi.proto
taxi-topic-create-normalize: (topic-create "taxi" "--partitions" "1" "--config" "tansu.lake.sink=true" "--config" "tansu.lake.normalize=true" "--config" "tansu.lake.normalize.separator=_" "--config" "tansu.lake.z_order=value_vendor_id")

taxi-topic-generator: (generator "taxi" "--broker=tcp://localhost:9092" "--per-second=1" "--producers=16" "--batch-size=1" "--duration-seconds=60")

# delete taxi topic
taxi-topic-delete: (topic-delete "taxi")

# taxi parquet
taxi-duckdb-parquet: (duckdb-parquet "taxi")

# taxi duckdb delta lake
taxi-duckdb-delta: (duckdb "\"select * from delta_scan('s3://lake/tansu.taxi');\"")

# create employee topic with etc/schema/employee.proto
employee-topic-create: (topic-create "employee")

# produce etc/data/persons.json with etc/schema/person.json
employee-produce: (cat-produce "employee" "etc/data/employees.json")

# employee duckdb delta lake
employee-duckdb-delta: (duckdb "\"select * from delta_scan('s3://lake/tansu.employee');\"")


# create customer topic with schema etc/schema/customer.proto
customer-topic-create *args: (topic-create "customer" "--partitions=1"  "--config=tansu.lake.normalize=true" "--config=tansu.lake.partition=meta.day" "--config=tansu.lake.sink=true" "--config=tansu.batch=true" "--config=tansu.batch.max_records=200" "--config=tansu.batch.timeout_ms=1000" args)

customer-topic-generator *args: (generator "customer" args)

customer-duckdb-delta: (duckdb "\"select * from delta_scan('s3://lake/tansu.customer');\"")

broker-null profile="profiling":
    cargo build --profile {{profile}} --bin tansu
    ./target/{{replace(profile, "dev", "debug")}}/tansu --storage-engine=null://sink 2>&1 | tee broker.log

broker-sqlite profile="profiling":
    rm -f tansu.db*
    cargo build --profile {{profile}} --features libsql --bin tansu
    ./target/{{replace(profile, "dev", "debug")}}/tansu --storage-engine=sqlite://tansu.db 2>&1 | tee broker.log

broker-postgres profile="profiling": docker-compose-down db-up
    cargo build --profile {{profile}} --features postgres --bin tansu
    ./target/{{profile}}/tansu --storage-engine=postgres://postgres:postgres@localhost 2>&1 | tee broker.log

samply-null profile="profiling":
    cargo build --profile {{profile}} --bin tansu
    RUST_LOG=warn samply record ./target/{{replace(profile, "dev", "debug")}}/tansu --storage-engine=null://sink

flamegraph-null profile="profiling":
<<<<<<< HEAD
    RUSTFLAGS="-C force-frame-pointers=yes" cargo build --profile {{profile}} --bin tansu
    RUST_LOG=warn flamegraph -- ./target/{{profile}}/tansu --storage-engine=null://sink

flamegraph-postgres-debug: docker-compose-down db-up
    cargo build --features postgres --bin tansu
    RUST_LOG=warn flamegraph -- ./target/debug/tansu --storage-engine=postgres://postgres:postgres@localhost

flamegraph-postgres profile="profiling": docker-compose-down db-up
    RUSTFLAGS="-C force-frame-pointers=yes" cargo build --profile {{profile}} --features postgres --bin tansu
    RUST_LOG=warn flamegraph -- ./target/{{profile}}/tansu --storage-engine=postgres://postgres:postgres@localhost

flamegraph-s3 profile="profiling": docker-compose-down minio-up minio-ready-local minio-local-alias minio-tansu-bucket
    RUSTFLAGS="-C force-frame-pointers=yes" cargo build --profile {{profile}} --features dynostore --bin tansu
    RUST_LOG=warn flamegraph -- ./target/{{profile}}/tansu --storage-engine=s3://tansu/

flamegraph-sqlite-debug:
    rm -f tansu.db*
    cargo build --bin tansu --features libsql
    RUST_LOG=warn flamegraph -- ./target/debug/tansu --storage-engine=sqlite://tansu.db

flamegraph-sqlite profile="profiling":
    rm -f tansu.db*
    RUSTFLAGS="-C force-frame-pointers=yes" cargo build --profile {{profile}} --features libsql --bin tansu
    RUST_LOG=warn flamegraph -- ./target/{{profile}}/tansu --storage-engine=sqlite://tansu.db  2>&1 | tee broker.log
=======
    cargo build --profile {{profile}} --bin tansu
    RUST_LOG=warn flamegraph -- ./target/{{replace(profile, "dev", "debug")}}/tansu --storage-engine=null://sink

flamegraph-sqlite profile="profiling":
    rm -f tansu.db*
    cargo build --profile {{profile}} --features libsql --bin tansu
    RUST_LOG=warn flamegraph -- ./target/{{replace(profile, "dev", "debug")}}/tansu --storage-engine=sqlite://tansu.db 2>&1
>>>>>>> 17449178

samply-produce profile="profiling":
    cargo build --profile {{profile}} --bin bench_produce_v11
    RUST_LOG=warn samply record ./target/{{replace(profile, "dev", "debug")}}/bench_produce_v11

flamegraph-produce profile="profiling":
    cargo build --profile {{profile}} --bin bench_produce_v11
    RUST_LOG=warn flamegraph -- ./target/{{replace(profile, "dev", "debug")}}/bench_produce_v11

bench-hyperfine profile="release": (build profile "libsql" "bench")
    hyperfine -N ./target/{{replace(profile, "dev", "debug")}}/bench

bench-dhat mode="heap" profile="release": (build profile "libsql" "bench")
    valgrind --tool=dhat --mode={{mode}} ./target/{{replace(profile, "dev", "debug")}}/bench

bench-flamegraph profile="profiling": (build profile "libsql" "bench")
    RUST_LOG=warn flamegraph -- ./target/{{replace(profile, "dev", "debug")}}/bench

bench-flamegraph-produce profile="profiling": (build profile "libsql" "bench")
    RUST_LOG=warn flamegraph -- ./target/{{replace(profile, "dev", "debug")}}/bench --api-key=0

bench-flamegraph-fetch profile="profiling": (build profile "libsql" "bench")
    RUST_LOG=warn flamegraph -- ./target/{{replace(profile, "dev", "debug")}}/bench --api-key=1

bench-perf profile="profiling": (build profile "libsql" "bench")
    RUST_LOG=warn perf record --call-graph dwarf ./target/{{replace(profile, "dev", "debug")}}/bench 2>&1 >/dev/null

producer-perf  throughput="1000" record_size="1024" num_records="100000":
    kafka-producer-perf-test --topic test --num-records {{num_records}} --record-size {{record_size}} --throughput {{throughput}} --producer-props bootstrap.servers=${ADVERTISED_LISTENER}

producer-perf-10: (producer-perf "10")

producer-perf-1000: (producer-perf "1000")

producer-perf-2000: (producer-perf "2000")

producer-perf-3000: (producer-perf "3000")

producer-perf-5000: (producer-perf "5000" "1024" "125000")

producer-perf-6000: (producer-perf "6000" "1024" "150000")

producer-perf-7000: (producer-perf "7000" "1024" "175000")

producer-perf-8000: (producer-perf "8000" "1024" "200000")

producer-perf-9000: (producer-perf "9000" "1024" "225000")

producer-perf-10000: (producer-perf "10000" "1024" "250000")

producer-perf-15000: (producer-perf "15000" "1024" "375000")

producer-perf-20000: (producer-perf "20000" "1024" "500000")

producer-perf-40000: (producer-perf "40000" "1024" "1000000")

producer-perf-45000: (producer-perf "45000" "1024" "1100000")

producer-perf-50000: (producer-perf "50000" "1024" "1250000")

producer-perf-100000: (producer-perf "100000" "1024" "2500000")

producer-perf-200000: (producer-perf "200000" "1024" "5000000")

producer-perf-500000: (producer-perf "500000" "1024" "12500000")

producer-perf-1000000: (producer-perf "1000000" "1024" "25000000")<|MERGE_RESOLUTION|>--- conflicted
+++ resolved
@@ -376,7 +376,6 @@
 # employee duckdb delta lake
 employee-duckdb-delta: (duckdb "\"select * from delta_scan('s3://lake/tansu.employee');\"")
 
-
 # create customer topic with schema etc/schema/customer.proto
 customer-topic-create *args: (topic-create "customer" "--partitions=1"  "--config=tansu.lake.normalize=true" "--config=tansu.lake.partition=meta.day" "--config=tansu.lake.sink=true" "--config=tansu.batch=true" "--config=tansu.batch.max_records=200" "--config=tansu.batch.timeout_ms=1000" args)
 
@@ -395,39 +394,13 @@
 
 broker-postgres profile="profiling": docker-compose-down db-up
     cargo build --profile {{profile}} --features postgres --bin tansu
-    ./target/{{profile}}/tansu --storage-engine=postgres://postgres:postgres@localhost 2>&1 | tee broker.log
+    ./target/{{replace(profile, "dev", "debug")}}/tansu --storage-engine=postgres://postgres:postgres@localhost 2>&1 | tee broker.log
 
 samply-null profile="profiling":
     cargo build --profile {{profile}} --bin tansu
     RUST_LOG=warn samply record ./target/{{replace(profile, "dev", "debug")}}/tansu --storage-engine=null://sink
 
 flamegraph-null profile="profiling":
-<<<<<<< HEAD
-    RUSTFLAGS="-C force-frame-pointers=yes" cargo build --profile {{profile}} --bin tansu
-    RUST_LOG=warn flamegraph -- ./target/{{profile}}/tansu --storage-engine=null://sink
-
-flamegraph-postgres-debug: docker-compose-down db-up
-    cargo build --features postgres --bin tansu
-    RUST_LOG=warn flamegraph -- ./target/debug/tansu --storage-engine=postgres://postgres:postgres@localhost
-
-flamegraph-postgres profile="profiling": docker-compose-down db-up
-    RUSTFLAGS="-C force-frame-pointers=yes" cargo build --profile {{profile}} --features postgres --bin tansu
-    RUST_LOG=warn flamegraph -- ./target/{{profile}}/tansu --storage-engine=postgres://postgres:postgres@localhost
-
-flamegraph-s3 profile="profiling": docker-compose-down minio-up minio-ready-local minio-local-alias minio-tansu-bucket
-    RUSTFLAGS="-C force-frame-pointers=yes" cargo build --profile {{profile}} --features dynostore --bin tansu
-    RUST_LOG=warn flamegraph -- ./target/{{profile}}/tansu --storage-engine=s3://tansu/
-
-flamegraph-sqlite-debug:
-    rm -f tansu.db*
-    cargo build --bin tansu --features libsql
-    RUST_LOG=warn flamegraph -- ./target/debug/tansu --storage-engine=sqlite://tansu.db
-
-flamegraph-sqlite profile="profiling":
-    rm -f tansu.db*
-    RUSTFLAGS="-C force-frame-pointers=yes" cargo build --profile {{profile}} --features libsql --bin tansu
-    RUST_LOG=warn flamegraph -- ./target/{{profile}}/tansu --storage-engine=sqlite://tansu.db  2>&1 | tee broker.log
-=======
     cargo build --profile {{profile}} --bin tansu
     RUST_LOG=warn flamegraph -- ./target/{{replace(profile, "dev", "debug")}}/tansu --storage-engine=null://sink
 
@@ -435,7 +408,14 @@
     rm -f tansu.db*
     cargo build --profile {{profile}} --features libsql --bin tansu
     RUST_LOG=warn flamegraph -- ./target/{{replace(profile, "dev", "debug")}}/tansu --storage-engine=sqlite://tansu.db 2>&1
->>>>>>> 17449178
+
+flamegraph-postgres profile="profiling": docker-compose-down db-up
+    RUSTFLAGS="-C force-frame-pointers=yes" cargo build --profile {{profile}} --features postgres --bin tansu
+    RUST_LOG=warn flamegraph -- ./target/{{replace(profile, "dev", "debug")}}/tansu --storage-engine=postgres://postgres:postgres@localhost
+
+flamegraph-s3 profile="profiling": docker-compose-down minio-up minio-ready-local minio-local-alias minio-tansu-bucket
+    RUSTFLAGS="-C force-frame-pointers=yes" cargo build --profile {{profile}} --features dynostore --bin tansu
+    RUST_LOG=warn flamegraph -- ./target/{{replace(profile, "dev", "debug")}}/tansu --storage-engine=s3://tansu/
 
 samply-produce profile="profiling":
     cargo build --profile {{profile}} --bin bench_produce_v11
